import os.path as osp
from pathlib import Path
import shutil

<<<<<<< HEAD
import pandas as pd
=======
>>>>>>> 14a867ee
import pytest
from t4_devkit import Tier4
import yaml

<<<<<<< HEAD
from perception_dataset.constants import SENSOR_ENUM
=======
>>>>>>> 14a867ee
from perception_dataset.rosbag2.converter_params import DataType, Rosbag2ConverterParams
from perception_dataset.rosbag2.rosbag2_to_t4_tracking_converter import (
    Rosbag2ToT4TrackingConverter,
)
from tests.constants import TEST_CONFIG_ROOT_DIR, TEST_ROOT_DIR
from tests.utils.check_equality import diff_check_t4_dataset


@pytest.fixture(scope="module")
def t4_dataset_path(request):
    test_rosbag_name = "tracking_sim_sample_data"
    # before test - convert rosbag2 to t4
    with open(TEST_CONFIG_ROOT_DIR / "convert_tracking_debugger_to_tracking_eval.yaml") as f:
        config_dict = yaml.safe_load(f)

    input_base = osp.join(TEST_ROOT_DIR, config_dict["conversion"]["input_base"])
    output_base = osp.join(TEST_ROOT_DIR, config_dict["conversion"]["output_base"])

    config_dict["conversion"]["input_base"] = input_base
    config_dict["conversion"]["output_base"] = output_base
    assert osp.exists(input_base), f"input_base doesn't exist: {input_base}"

    param_args = {
        "task": config_dict["task"],
        "data_type": DataType.SYNTHETIC,
        "scene_description": config_dict["description"]["scene"],
        "overwrite_mode": True,
        **config_dict["conversion"],
    }
    converter_params = Rosbag2ConverterParams(**param_args)
    converter = Rosbag2ToT4TrackingConverter(converter_params)

    converter.convert()

    # provide a path to converted t4_dataset
    yield osp.join(output_base, test_rosbag_name, "t4_dataset")

    # after test - remove resource
    shutil.rmtree(output_base, ignore_errors=True)


<<<<<<< HEAD
@pytest.fixture
def attribute_list():
    with open(TEST_CONFIG_ROOT_DIR / "label/attribute.yaml") as f:
        arrtibute_dict = yaml.safe_load(f)
        arrtibute_list = []
        for k, v in arrtibute_dict.items():
            for key in v.keys():
                arrtibute_list.append(f"{k}.{key}")

        return arrtibute_list


@pytest.fixture
def category_list():
    with open(TEST_CONFIG_ROOT_DIR / "label/object.yaml") as f:
        category_dict = yaml.safe_load(f)
        return list(category_dict.keys())


def load_json(t4_dataset_path, file_name):
    with open(osp.join(t4_dataset_path, "annotation", f"{file_name}.json")) as f:
        return json.load(f)


@pytest.mark.parametrize("t4_dataset_path", [True, False], indirect=True)
def test_t4_dataset_format(t4_dataset_path):
    validate_directory_structure(t4_dataset_path)

    t4_dataset = Tier4(
        data_root=t4_dataset_path,
        verbose=False,
    )

    validate_format(t4_dataset, t4_dataset_path)
    validate_data_hz(t4_dataset)


def get_empty(df, col):
    return (df.iloc[1:-1][col] == "").index.tolist()


@pytest.mark.parametrize("t4_dataset_path", [True, False], indirect=True)
def test_rosbag2_converter_dataset_consistency(t4_dataset_path):
    sample_annotation = load_json(t4_dataset_path, "sample_annotation")
    # First frame doesn't have prev frame
    grouped = pd.DataFrame(sample_annotation).groupby("instance_token")
    for _, annotations in grouped:
        if len(annotations) == 1:
            assert annotations.iloc[0]["prev"] == ""
            assert annotations.iloc[0]["next"] == ""
            continue

        # First frame doesn't have prev frame
        assert annotations.iloc[0]["prev"] == ""
        assert annotations.iloc[0]["next"]

        # Last frame doesn't have next frame
        assert annotations.iloc[-1]["prev"]
        assert annotations.iloc[-1]["next"] == ""

        if len(annotations) <= 2:
            continue

        # All other frames should have both prev and next
        assert (
            annotations.iloc[1:-1]["next"] != ""
        ).all(), f'next is empty at indexes {get_empty("next")}'
        assert (
            annotations.iloc[1:-1]["prev"] != ""
        ).all(), f'prev is empty at indexes {get_empty("prev")}'

        # All other frames should have both prev and next that are not equal
        assert (
            annotations.iloc[1:-1]["prev"] != annotations.iloc[1:-1]["next"]
        ).all() == True  # noqa E712


@pytest.mark.parametrize("t4_dataset_path", [True], indirect=True)
def test_attribute_json(t4_dataset_path, attribute_list):
    attribute_json = load_json(t4_dataset_path, "attribute")
    assert len(attribute_json) == 3, f"attribute_json length is {len(attribute_json)}, expected 3"
    assert len(attribute_json) <= len(
        attribute_list
    ), f"attribute_json length more than {len(attribute_list)}, expected {len(attribute_list), {attribute_list}}"
    for attribute in attribute_json:
        assert attribute["name"], "name is empty"
        assert attribute["token"], "token is empty"
        assert (
            attribute["name"] in attribute_list
        ), f"{attribute['name']} is not in {attribute_list}"


@pytest.mark.parametrize("t4_dataset_path", [False], indirect=True)
def test_calibrated_sensor_json(t4_dataset_path):
    calibrated_sensor = load_json(t4_dataset_path, "calibrated_sensor")
    assert len(calibrated_sensor) == 1


@pytest.mark.parametrize("t4_dataset_path", [True], indirect=True)
def test_category_json(t4_dataset_path, category_list):
    category_json = load_json(t4_dataset_path, "category")
    assert len(category_json) == 1, f"category length is {len(category_json)}, expected 1"
    for category in category_json:
        assert category["name"], "name is empty"
        assert category["token"], "token is empty"
        assert category["name"] in category_list, f"{category['name']} is not in {category_list}"


@pytest.mark.parametrize("t4_dataset_path", [True], indirect=True)
def test_ego_pose_json(t4_dataset_path):
    ego_pose_json = load_json(t4_dataset_path, "ego_pose")
    assert len(ego_pose_json) == 88, f"ego_pose length is {len(ego_pose_json)}, expected 88"
    assert (
        ego_pose_json[0]["timestamp"] == 1699630502235902
    ), "the first timestamp of ego_pose is not 1699630502.235902"
    assert (
        ego_pose_json[-1]["timestamp"] == 1699630510935894
    ), "the last timestamp of ego_pose is not 1699630510.935894"
    for ego_pose in ego_pose_json:
        assert ego_pose["translation"], "translation is empty"
        assert ego_pose["rotation"], "rotation is empty"
        assert ego_pose["token"], "token is empty"
        assert ego_pose["timestamp"], "timestamp is empty"


@pytest.mark.parametrize("t4_dataset_path", [True], indirect=True)
def test_instance_json(t4_dataset_path):
    instance_json = load_json(t4_dataset_path, "instance")
    assert len(instance_json) == 1, f"instance length is {len(instance_json)}, expected 1"
    for instance in instance_json:
        assert instance["token"], "token is empty"
        assert instance["category_token"], "category_token is empty"
        assert instance["instance_name"], "instance_name is empty"
        assert instance["nbr_annotations"] >= 0, "nbr_annotations is empty"
        if instance["nbr_annotations"] > 0:
            assert instance["first_annotation_token"], "first_annotation_token is empty"
            assert instance["last_annotation_token"], "last_annotation_token is empty"


@pytest.mark.parametrize("t4_dataset_path", [True], indirect=True)
def test_log_json(t4_dataset_path):
    log_json = load_json(t4_dataset_path, "log")
    assert len(log_json) == 1, f"log length is {len(log_json)}, expected 1"
    for log in log_json:
        assert log["token"], "token is empty"
        assert log["logfile"] == "", "logfile is empty"
        assert log["vehicle"] == "", "vehicle is empty"
        assert log["data_captured"] == "", "data_captured is empty"
        assert log["location"] == "", "location is empty"


@pytest.mark.parametrize("t4_dataset_path", [True], indirect=True)
def test_map_json(t4_dataset_path):
    map_json = load_json(t4_dataset_path, "map")
    assert len(map_json) == 1, f"map length is {len(map_json)}, expected 1"
    for map_ in map_json:
        assert map_["token"], "token is empty"
        assert map_["log_tokens"], "log_tokens is empty"
        assert map_["category"] == "", "category is empty"
        assert map_["filename"] == "", "filename is empty"


@pytest.mark.parametrize("t4_dataset_path", [True], indirect=True)
def test_object_ann_json(t4_dataset_path):
    object_ann_json = load_json(t4_dataset_path, "object_ann")
    assert len(object_ann_json) == 0, f"object_ann length is {len(object_ann_json)}, expected 0"


@pytest.mark.parametrize("t4_dataset_path", [True], indirect=True)
def test_sample_annotation_json(t4_dataset_path):
    sample_annotation = load_json(t4_dataset_path, "sample_annotation")
    assert (
        len(sample_annotation) == 49
    ), f"sample_annotation length is {len(sample_annotation)}, expected 49"
    for sample_anno in sample_annotation:
        sample_anno: dict
        assert sample_anno["token"], "token is empty"
        assert sample_anno["sample_token"], "sample_token is empty"
        assert sample_anno["instance_token"], "instance_token is empty"

        assert sample_anno["visibility_token"], "visibility_token is empty"
        assert sample_anno["translation"], "translation is empty"
        assert "velocity" in sample_anno.keys(), "sample_annotation must have velocity key"
        assert "acceleration" in sample_anno.keys(), "sample_annotation must have acceleration key"
        assert sample_anno["size"], "size is empty"
        assert sample_anno["rotation"], "rotation is empty"
        assert sample_anno["num_lidar_pts"] >= 0, "num_lidar_pts is empty"
        assert sample_anno["num_radar_pts"] >= 0, "num_radar_pts is empty"


@pytest.mark.parametrize("t4_dataset_path", [True], indirect=True)
def test_sample_data_json(t4_dataset_path):
    sample_data_json = load_json(t4_dataset_path, "sample_data")
    assert (
        len(sample_data_json) == 88
    ), f"sample_data length is {len(sample_data_json)}, expected 88"
    for sample_data in sample_data_json:
        assert sample_data["token"], "token is empty"
        assert sample_data["sample_token"], "sample_token is empty"
        assert sample_data["ego_pose_token"], "instance_token is empty"
        assert sample_data["calibrated_sensor_token"], "calibrated_sensor_token is empty"
        assert sample_data["filename"], "filename is empty"
        assert sample_data["width"] >= 0, "width is empty"
        assert sample_data["height"] >= 0, "height is empty"
        assert (not sample_data["is_valid"] and not sample_data["is_key_frame"]) or sample_data[
            "is_valid"
        ], f"is_key_frame is {sample_data['is_key_frame']}, is_valid is {sample_data['is_valid']}"
        assert "next" in sample_data.keys(), "next is empty"
        assert "prev" in sample_data.keys(), "prev is empty"
        if sample_data["filename"] == "data/CAM_BACK/00000.jpg":
            assert (
                sample_data["timestamp"] == 1660889208947739
            ), "the first back-camera timestamp is not 1660889208.947739"


@pytest.mark.parametrize("t4_dataset_path", [True], indirect=True)
def test_sample_json(t4_dataset_path):
    sample_json = load_json(t4_dataset_path, "sample")
    assert len(sample_json) == 88, f"sample length is {len(sample_json)}, expected 88"
    for sample in sample_json:
        assert sample["token"], "token is empty"
        assert sample["timestamp"], "timestamp is empty"
        assert sample["scene_token"], "scene_token is empty"
        assert "next" in sample.keys(), "next is empty"
        assert "prev" in sample.keys(), "prev is empty"


@pytest.mark.parametrize("t4_dataset_path", [True], indirect=True)
def test_scene_json(t4_dataset_path):
    scene_json = load_json(t4_dataset_path, "scene")
    assert len(scene_json) == 1, f"scene length is {len(scene_json)}, expected 1"
    for scene in scene_json:
        assert scene["token"], "token is empty"
        assert scene["name"], "name is empty"
        assert (
            scene["description"] == "tracking_regression, synthetic"
        ), "description is not tracking_regression, synthetic"
        assert scene["log_token"], "log_token is empty"
        assert scene["nbr_samples"], "nbr_samples is empty"
        assert scene["first_sample_token"], "first_sample_token is empty"
        assert scene["last_sample_token"], "last_sample_token is empty"

        assert scene["nbr_samples"] == 88, f"nbr_samples is {scene['nbr_samples']}, expected 88"


@pytest.mark.parametrize("t4_dataset_path", [True], indirect=True)
def test_sensor_json(t4_dataset_path):
    sensor_json = load_json(t4_dataset_path, "sensor")
    assert len(sensor_json) == 1, f"sensor length is {len(sensor_json)}, expected 1"
    for sensor in sensor_json:
        assert sensor["token"], "token is empty"
        assert SENSOR_ENUM.has_channel(sensor["channel"])
        assert sensor["modality"] in [
            "camera",
            "lidar",
        ], f"modality is {sensor['modality']} not in ['camera','lidar']"


@pytest.mark.parametrize("t4_dataset_path", [True], indirect=True)
def test_surface_ann_json(t4_dataset_path):
    surface_ann_json = load_json(t4_dataset_path, "surface_ann")
    assert surface_ann_json == [], "surface_ann is not empty"


@pytest.mark.parametrize("t4_dataset_path", [True], indirect=True)
def test_visibility_json(t4_dataset_path):
    visibility_json = load_json(t4_dataset_path, "visibility")
    assert len(visibility_json) == 1, f"visibility length is {len(visibility_json)}, expected 1"
    for visibility in visibility_json:
        assert visibility["token"], "token is empty"
        assert visibility["level"] == "none"
        assert visibility["description"], "description is empty"


@pytest.mark.parametrize("t4_dataset_path", [True], indirect=True)
def test_directory_structure(t4_dataset_path):
    dir_files = os.listdir(t4_dataset_path)
    assert "annotation" in dir_files, "annotation is not in t4_dataset"
    assert "data" in dir_files, "data is not in t4_dataset"
    assert "input_bag" in dir_files, "input_bag is not in t4_dataset"
    assert "status.json" in dir_files, "status.json is not in t4_dataset"

    input_bag_files = os.listdir(osp.join(t4_dataset_path, "input_bag"))
    assert "metadata.yaml" in input_bag_files, "metadata.yaml is not in input_bag"
    assert (
        "tracking_sim_sample_data_0.db3" in input_bag_files
    ), "tracking_sim_sample_data_0.db3 is not in input_bag"
=======
def test_tracking_sim_dataset_diff(t4_dataset_path):
    """Test that generated tracking sim dataset matches expected output."""
    generated_path = Path(t4_dataset_path)
    expected_path = Path(t4_dataset_path.replace("_generated", ""))
>>>>>>> 14a867ee

    diff_check_t4_dataset(generated_path, expected_path)<|MERGE_RESOLUTION|>--- conflicted
+++ resolved
@@ -2,18 +2,9 @@
 from pathlib import Path
 import shutil
 
-<<<<<<< HEAD
-import pandas as pd
-=======
->>>>>>> 14a867ee
 import pytest
-from t4_devkit import Tier4
 import yaml
 
-<<<<<<< HEAD
-from perception_dataset.constants import SENSOR_ENUM
-=======
->>>>>>> 14a867ee
 from perception_dataset.rosbag2.converter_params import DataType, Rosbag2ConverterParams
 from perception_dataset.rosbag2.rosbag2_to_t4_tracking_converter import (
     Rosbag2ToT4TrackingConverter,
@@ -55,299 +46,9 @@
     shutil.rmtree(output_base, ignore_errors=True)
 
 
-<<<<<<< HEAD
-@pytest.fixture
-def attribute_list():
-    with open(TEST_CONFIG_ROOT_DIR / "label/attribute.yaml") as f:
-        arrtibute_dict = yaml.safe_load(f)
-        arrtibute_list = []
-        for k, v in arrtibute_dict.items():
-            for key in v.keys():
-                arrtibute_list.append(f"{k}.{key}")
-
-        return arrtibute_list
-
-
-@pytest.fixture
-def category_list():
-    with open(TEST_CONFIG_ROOT_DIR / "label/object.yaml") as f:
-        category_dict = yaml.safe_load(f)
-        return list(category_dict.keys())
-
-
-def load_json(t4_dataset_path, file_name):
-    with open(osp.join(t4_dataset_path, "annotation", f"{file_name}.json")) as f:
-        return json.load(f)
-
-
-@pytest.mark.parametrize("t4_dataset_path", [True, False], indirect=True)
-def test_t4_dataset_format(t4_dataset_path):
-    validate_directory_structure(t4_dataset_path)
-
-    t4_dataset = Tier4(
-        data_root=t4_dataset_path,
-        verbose=False,
-    )
-
-    validate_format(t4_dataset, t4_dataset_path)
-    validate_data_hz(t4_dataset)
-
-
-def get_empty(df, col):
-    return (df.iloc[1:-1][col] == "").index.tolist()
-
-
-@pytest.mark.parametrize("t4_dataset_path", [True, False], indirect=True)
-def test_rosbag2_converter_dataset_consistency(t4_dataset_path):
-    sample_annotation = load_json(t4_dataset_path, "sample_annotation")
-    # First frame doesn't have prev frame
-    grouped = pd.DataFrame(sample_annotation).groupby("instance_token")
-    for _, annotations in grouped:
-        if len(annotations) == 1:
-            assert annotations.iloc[0]["prev"] == ""
-            assert annotations.iloc[0]["next"] == ""
-            continue
-
-        # First frame doesn't have prev frame
-        assert annotations.iloc[0]["prev"] == ""
-        assert annotations.iloc[0]["next"]
-
-        # Last frame doesn't have next frame
-        assert annotations.iloc[-1]["prev"]
-        assert annotations.iloc[-1]["next"] == ""
-
-        if len(annotations) <= 2:
-            continue
-
-        # All other frames should have both prev and next
-        assert (
-            annotations.iloc[1:-1]["next"] != ""
-        ).all(), f'next is empty at indexes {get_empty("next")}'
-        assert (
-            annotations.iloc[1:-1]["prev"] != ""
-        ).all(), f'prev is empty at indexes {get_empty("prev")}'
-
-        # All other frames should have both prev and next that are not equal
-        assert (
-            annotations.iloc[1:-1]["prev"] != annotations.iloc[1:-1]["next"]
-        ).all() == True  # noqa E712
-
-
-@pytest.mark.parametrize("t4_dataset_path", [True], indirect=True)
-def test_attribute_json(t4_dataset_path, attribute_list):
-    attribute_json = load_json(t4_dataset_path, "attribute")
-    assert len(attribute_json) == 3, f"attribute_json length is {len(attribute_json)}, expected 3"
-    assert len(attribute_json) <= len(
-        attribute_list
-    ), f"attribute_json length more than {len(attribute_list)}, expected {len(attribute_list), {attribute_list}}"
-    for attribute in attribute_json:
-        assert attribute["name"], "name is empty"
-        assert attribute["token"], "token is empty"
-        assert (
-            attribute["name"] in attribute_list
-        ), f"{attribute['name']} is not in {attribute_list}"
-
-
-@pytest.mark.parametrize("t4_dataset_path", [False], indirect=True)
-def test_calibrated_sensor_json(t4_dataset_path):
-    calibrated_sensor = load_json(t4_dataset_path, "calibrated_sensor")
-    assert len(calibrated_sensor) == 1
-
-
-@pytest.mark.parametrize("t4_dataset_path", [True], indirect=True)
-def test_category_json(t4_dataset_path, category_list):
-    category_json = load_json(t4_dataset_path, "category")
-    assert len(category_json) == 1, f"category length is {len(category_json)}, expected 1"
-    for category in category_json:
-        assert category["name"], "name is empty"
-        assert category["token"], "token is empty"
-        assert category["name"] in category_list, f"{category['name']} is not in {category_list}"
-
-
-@pytest.mark.parametrize("t4_dataset_path", [True], indirect=True)
-def test_ego_pose_json(t4_dataset_path):
-    ego_pose_json = load_json(t4_dataset_path, "ego_pose")
-    assert len(ego_pose_json) == 88, f"ego_pose length is {len(ego_pose_json)}, expected 88"
-    assert (
-        ego_pose_json[0]["timestamp"] == 1699630502235902
-    ), "the first timestamp of ego_pose is not 1699630502.235902"
-    assert (
-        ego_pose_json[-1]["timestamp"] == 1699630510935894
-    ), "the last timestamp of ego_pose is not 1699630510.935894"
-    for ego_pose in ego_pose_json:
-        assert ego_pose["translation"], "translation is empty"
-        assert ego_pose["rotation"], "rotation is empty"
-        assert ego_pose["token"], "token is empty"
-        assert ego_pose["timestamp"], "timestamp is empty"
-
-
-@pytest.mark.parametrize("t4_dataset_path", [True], indirect=True)
-def test_instance_json(t4_dataset_path):
-    instance_json = load_json(t4_dataset_path, "instance")
-    assert len(instance_json) == 1, f"instance length is {len(instance_json)}, expected 1"
-    for instance in instance_json:
-        assert instance["token"], "token is empty"
-        assert instance["category_token"], "category_token is empty"
-        assert instance["instance_name"], "instance_name is empty"
-        assert instance["nbr_annotations"] >= 0, "nbr_annotations is empty"
-        if instance["nbr_annotations"] > 0:
-            assert instance["first_annotation_token"], "first_annotation_token is empty"
-            assert instance["last_annotation_token"], "last_annotation_token is empty"
-
-
-@pytest.mark.parametrize("t4_dataset_path", [True], indirect=True)
-def test_log_json(t4_dataset_path):
-    log_json = load_json(t4_dataset_path, "log")
-    assert len(log_json) == 1, f"log length is {len(log_json)}, expected 1"
-    for log in log_json:
-        assert log["token"], "token is empty"
-        assert log["logfile"] == "", "logfile is empty"
-        assert log["vehicle"] == "", "vehicle is empty"
-        assert log["data_captured"] == "", "data_captured is empty"
-        assert log["location"] == "", "location is empty"
-
-
-@pytest.mark.parametrize("t4_dataset_path", [True], indirect=True)
-def test_map_json(t4_dataset_path):
-    map_json = load_json(t4_dataset_path, "map")
-    assert len(map_json) == 1, f"map length is {len(map_json)}, expected 1"
-    for map_ in map_json:
-        assert map_["token"], "token is empty"
-        assert map_["log_tokens"], "log_tokens is empty"
-        assert map_["category"] == "", "category is empty"
-        assert map_["filename"] == "", "filename is empty"
-
-
-@pytest.mark.parametrize("t4_dataset_path", [True], indirect=True)
-def test_object_ann_json(t4_dataset_path):
-    object_ann_json = load_json(t4_dataset_path, "object_ann")
-    assert len(object_ann_json) == 0, f"object_ann length is {len(object_ann_json)}, expected 0"
-
-
-@pytest.mark.parametrize("t4_dataset_path", [True], indirect=True)
-def test_sample_annotation_json(t4_dataset_path):
-    sample_annotation = load_json(t4_dataset_path, "sample_annotation")
-    assert (
-        len(sample_annotation) == 49
-    ), f"sample_annotation length is {len(sample_annotation)}, expected 49"
-    for sample_anno in sample_annotation:
-        sample_anno: dict
-        assert sample_anno["token"], "token is empty"
-        assert sample_anno["sample_token"], "sample_token is empty"
-        assert sample_anno["instance_token"], "instance_token is empty"
-
-        assert sample_anno["visibility_token"], "visibility_token is empty"
-        assert sample_anno["translation"], "translation is empty"
-        assert "velocity" in sample_anno.keys(), "sample_annotation must have velocity key"
-        assert "acceleration" in sample_anno.keys(), "sample_annotation must have acceleration key"
-        assert sample_anno["size"], "size is empty"
-        assert sample_anno["rotation"], "rotation is empty"
-        assert sample_anno["num_lidar_pts"] >= 0, "num_lidar_pts is empty"
-        assert sample_anno["num_radar_pts"] >= 0, "num_radar_pts is empty"
-
-
-@pytest.mark.parametrize("t4_dataset_path", [True], indirect=True)
-def test_sample_data_json(t4_dataset_path):
-    sample_data_json = load_json(t4_dataset_path, "sample_data")
-    assert (
-        len(sample_data_json) == 88
-    ), f"sample_data length is {len(sample_data_json)}, expected 88"
-    for sample_data in sample_data_json:
-        assert sample_data["token"], "token is empty"
-        assert sample_data["sample_token"], "sample_token is empty"
-        assert sample_data["ego_pose_token"], "instance_token is empty"
-        assert sample_data["calibrated_sensor_token"], "calibrated_sensor_token is empty"
-        assert sample_data["filename"], "filename is empty"
-        assert sample_data["width"] >= 0, "width is empty"
-        assert sample_data["height"] >= 0, "height is empty"
-        assert (not sample_data["is_valid"] and not sample_data["is_key_frame"]) or sample_data[
-            "is_valid"
-        ], f"is_key_frame is {sample_data['is_key_frame']}, is_valid is {sample_data['is_valid']}"
-        assert "next" in sample_data.keys(), "next is empty"
-        assert "prev" in sample_data.keys(), "prev is empty"
-        if sample_data["filename"] == "data/CAM_BACK/00000.jpg":
-            assert (
-                sample_data["timestamp"] == 1660889208947739
-            ), "the first back-camera timestamp is not 1660889208.947739"
-
-
-@pytest.mark.parametrize("t4_dataset_path", [True], indirect=True)
-def test_sample_json(t4_dataset_path):
-    sample_json = load_json(t4_dataset_path, "sample")
-    assert len(sample_json) == 88, f"sample length is {len(sample_json)}, expected 88"
-    for sample in sample_json:
-        assert sample["token"], "token is empty"
-        assert sample["timestamp"], "timestamp is empty"
-        assert sample["scene_token"], "scene_token is empty"
-        assert "next" in sample.keys(), "next is empty"
-        assert "prev" in sample.keys(), "prev is empty"
-
-
-@pytest.mark.parametrize("t4_dataset_path", [True], indirect=True)
-def test_scene_json(t4_dataset_path):
-    scene_json = load_json(t4_dataset_path, "scene")
-    assert len(scene_json) == 1, f"scene length is {len(scene_json)}, expected 1"
-    for scene in scene_json:
-        assert scene["token"], "token is empty"
-        assert scene["name"], "name is empty"
-        assert (
-            scene["description"] == "tracking_regression, synthetic"
-        ), "description is not tracking_regression, synthetic"
-        assert scene["log_token"], "log_token is empty"
-        assert scene["nbr_samples"], "nbr_samples is empty"
-        assert scene["first_sample_token"], "first_sample_token is empty"
-        assert scene["last_sample_token"], "last_sample_token is empty"
-
-        assert scene["nbr_samples"] == 88, f"nbr_samples is {scene['nbr_samples']}, expected 88"
-
-
-@pytest.mark.parametrize("t4_dataset_path", [True], indirect=True)
-def test_sensor_json(t4_dataset_path):
-    sensor_json = load_json(t4_dataset_path, "sensor")
-    assert len(sensor_json) == 1, f"sensor length is {len(sensor_json)}, expected 1"
-    for sensor in sensor_json:
-        assert sensor["token"], "token is empty"
-        assert SENSOR_ENUM.has_channel(sensor["channel"])
-        assert sensor["modality"] in [
-            "camera",
-            "lidar",
-        ], f"modality is {sensor['modality']} not in ['camera','lidar']"
-
-
-@pytest.mark.parametrize("t4_dataset_path", [True], indirect=True)
-def test_surface_ann_json(t4_dataset_path):
-    surface_ann_json = load_json(t4_dataset_path, "surface_ann")
-    assert surface_ann_json == [], "surface_ann is not empty"
-
-
-@pytest.mark.parametrize("t4_dataset_path", [True], indirect=True)
-def test_visibility_json(t4_dataset_path):
-    visibility_json = load_json(t4_dataset_path, "visibility")
-    assert len(visibility_json) == 1, f"visibility length is {len(visibility_json)}, expected 1"
-    for visibility in visibility_json:
-        assert visibility["token"], "token is empty"
-        assert visibility["level"] == "none"
-        assert visibility["description"], "description is empty"
-
-
-@pytest.mark.parametrize("t4_dataset_path", [True], indirect=True)
-def test_directory_structure(t4_dataset_path):
-    dir_files = os.listdir(t4_dataset_path)
-    assert "annotation" in dir_files, "annotation is not in t4_dataset"
-    assert "data" in dir_files, "data is not in t4_dataset"
-    assert "input_bag" in dir_files, "input_bag is not in t4_dataset"
-    assert "status.json" in dir_files, "status.json is not in t4_dataset"
-
-    input_bag_files = os.listdir(osp.join(t4_dataset_path, "input_bag"))
-    assert "metadata.yaml" in input_bag_files, "metadata.yaml is not in input_bag"
-    assert (
-        "tracking_sim_sample_data_0.db3" in input_bag_files
-    ), "tracking_sim_sample_data_0.db3 is not in input_bag"
-=======
 def test_tracking_sim_dataset_diff(t4_dataset_path):
     """Test that generated tracking sim dataset matches expected output."""
     generated_path = Path(t4_dataset_path)
     expected_path = Path(t4_dataset_path.replace("_generated", ""))
->>>>>>> 14a867ee
 
     diff_check_t4_dataset(generated_path, expected_path)