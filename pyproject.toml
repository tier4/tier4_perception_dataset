[tool.poetry]
name = "perception-dataset"
version = "1.0.14"
description = "TIER IV Perception dataset has modules to convert dataset from rosbag to t4_dataset"
authors = [
    "Yusuke Muramatsu <yusuke.muramatsu@tier4.jp>",
    "Shunsuke Miura <shunsuke.miura@tier4.jp>",
]

[tool.poetry.dependencies]
python = ">=3.10,<3.13"
numpy = ">=1.24.2"
PyYAML = "^6.0"
nptyping = "^2.2.0"
Pillow = "^10.2.0"
scipy = "^1.9.0"
python-json-logger = "^2.0.4"
opencv-python = "^4.6.0"
<<<<<<< HEAD
nuscenes-devkit = "^1.1.11"
pydantic = "^1.10.2"
=======
nuscenes-devkit = "^1.1.9"
pydantic = "^2.8.2"
>>>>>>> 9429830d
lark = "^1.1.2"
loguru = "^0.6.0"
numba = ">0.56.4"
requests = "^2.28.2"
matplotlib = "3.5.3"
pandas = "2.0.2"
importlib-metadata = "^7.1.0"
transforms3d = "^0.4.2"

[tool.poetry.dev-dependencies]
pytest = "^7.1.1"
pytest-asyncio = "^0.18.3"
pytest-mock = "^3.7.0"

[build-system]
build-backend = "poetry.core.masonry.api"
requires = ["poetry-core>=1.0.0"]

[tool.black]
line_length = 99

[tool.isort]
line_length = 99
profile = "black"
force_sort_within_sections = true
reverse_relative = true<|MERGE_RESOLUTION|>--- conflicted
+++ resolved
@@ -16,13 +16,8 @@
 scipy = "^1.9.0"
 python-json-logger = "^2.0.4"
 opencv-python = "^4.6.0"
-<<<<<<< HEAD
-nuscenes-devkit = "^1.1.11"
-pydantic = "^1.10.2"
-=======
 nuscenes-devkit = "^1.1.9"
 pydantic = "^2.8.2"
->>>>>>> 9429830d
 lark = "^1.1.2"
 loguru = "^0.6.0"
 numba = ">0.56.4"
