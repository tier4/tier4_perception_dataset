[tool.poetry]
name = "perception-dataset"
version = "1.0.11"
description = "TIER IV Perception dataset has modules to convert dataset from rosbag to t4_dataset"
authors = [
    "Yusuke Muramatsu <yusuke.muramatsu@tier4.jp>",
    "Shunsuke Miura <shunsuke.miura@tier4.jp>",
]

[tool.poetry.dependencies]
python = ">=3.10,<3.13"
numpy = ">=1.24.2"
PyYAML = "^6.0"
nptyping = "^2.2.0"
Pillow = "^10.2.0"
scipy = "^1.9.0"
python-json-logger = "^2.0.4"
opencv-python = "^4.6.0"
nuscenes-devkit = "^1.1.9"
pydantic = "^1.10.2"
lark = "^1.1.2"
loguru = "^0.6.0"
numba = ">0.56.4"
requests = "^2.28.2"
matplotlib = "3.5.3"
pandas = "2.0.2"
ros2-numpy = "^0.0.4"
importlib-metadata = "^7.1.0"
<<<<<<< HEAD
transforms3d = "^0.4.2"
=======
t4-devkit = { path = "t4-devkit" }
>>>>>>> 96bdc8bd

[tool.poetry.dev-dependencies]
pytest = "^7.1.1"
pytest-asyncio = "^0.18.3"
pytest-mock = "^3.7.0"

[build-system]
build-backend = "poetry.core.masonry.api"
requires = ["poetry-core>=1.0.0"]

[tool.black]
line_length = 99

[tool.isort]
line_length = 99
profile = "black"
force_sort_within_sections = true
reverse_relative = true<|MERGE_RESOLUTION|>--- conflicted
+++ resolved
@@ -26,11 +26,8 @@
 pandas = "2.0.2"
 ros2-numpy = "^0.0.4"
 importlib-metadata = "^7.1.0"
-<<<<<<< HEAD
 transforms3d = "^0.4.2"
-=======
 t4-devkit = { path = "t4-devkit" }
->>>>>>> 96bdc8bd
 
 [tool.poetry.dev-dependencies]
 pytest = "^7.1.1"
