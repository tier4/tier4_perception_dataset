task: convert_rosbag2_to_non_annotated_t4
description:
  scene: ""
conversion:
<<<<<<< HEAD
  input_base: ./tests/data/rosbag2
  output_base: ./tests/data/non_annotated_t4_format
=======
  input_base: ./data/rosbag2
  output_base: ./data/non_annotated_t4_format
  world_frame_id: "map"
>>>>>>> 22844d24
  start_timestamp_sec: 0 # Enter here if there is a timestamp for the start time. If not used, enter 0.
  skip_timestamp: 2.0 # Do not load data for the first point cloud timestamp for skip_timestamp seconds.
  num_load_frames: 0 # Maximum number of frames to save as t4 data. Set to 0 to automatically set it based on the number of lidar topics.
  accept_frame_drop: False # If true, the conversion will continue even if the LiDAR frame is dropped.
  # The following configuration is generally not modified unless there are changes to the vehicle sensor configuration.
  lidar_sensor:
    topic: /sensing/lidar/concatenated/pointcloud
    channel: LIDAR_CONCAT
  camera_sensors: #  Keep the same order as each camera exposure timing
    - topic: /sensing/camera/camera3/image_rect_color/compressed
      channel: CAM_BACK_LEFT
      delay_msec: 48.33
    - topic: /sensing/camera/camera2/image_rect_color/compressed
      channel: CAM_FRONT_LEFT
      delay_msec: 65.0
    - topic: /sensing/camera/camera0/image_rect_color/compressed
      channel: CAM_FRONT
      delay_msec: 81.67
    - topic: /sensing/camera/camera4/image_rect_color/compressed
      channel: CAM_FRONT_RIGHT
      delay_msec: 98.33
    - topic: /sensing/camera/camera5/image_rect_color/compressed
      channel: CAM_BACK_RIGHT
      delay_msec: 115.0
    - topic: /sensing/camera/camera1/image_rect_color/compressed
      channel: CAM_BACK
      delay_msec: 131.67<|MERGE_RESOLUTION|>--- conflicted
+++ resolved
@@ -2,14 +2,9 @@
 description:
   scene: ""
 conversion:
-<<<<<<< HEAD
-  input_base: ./tests/data/rosbag2
-  output_base: ./tests/data/non_annotated_t4_format
-=======
   input_base: ./data/rosbag2
   output_base: ./data/non_annotated_t4_format
   world_frame_id: "map"
->>>>>>> 22844d24
   start_timestamp_sec: 0 # Enter here if there is a timestamp for the start time. If not used, enter 0.
   skip_timestamp: 2.0 # Do not load data for the first point cloud timestamp for skip_timestamp seconds.
   num_load_frames: 0 # Maximum number of frames to save as t4 data. Set to 0 to automatically set it based on the number of lidar topics.
