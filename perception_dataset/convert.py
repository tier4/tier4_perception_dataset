--- conflicted
+++ resolved
@@ -131,12 +131,10 @@
             "generate_bbox_from_cuboid": args.generate_bbox_from_cuboid,
         }
         converter_params = Rosbag2ConverterParams(**param_args)
-<<<<<<< HEAD
+
         if args.synthetic:
             converter_params.data_type = DataType.SYNTHETIC
-=======
 
->>>>>>> 25e3b2de
         converter = Rosbag2ToT4Converter(converter_params)
 
         logger.info("[BEGIN] Converting ros2bag output by simulator/autoware --> T4 Format Data")
