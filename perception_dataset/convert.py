--- conflicted
+++ resolved
@@ -141,7 +141,6 @@
         converter.convert()
         logger.info("[END] Conversion Completed")
 
-<<<<<<< HEAD
     elif task == "convert_rosbag2_to_t4_tracking":
         from perception_dataset.rosbag2.converter_params import DataType
         from perception_dataset.rosbag2.rosbag2_to_t4_tracking_converter import (
@@ -163,7 +162,7 @@
         )
         converter.convert()
         logger.info("[END] Conversion Completed")
-=======
+        
     elif task == "add_2d_attribute":
         from perception_dataset.t4_dataset.attribute_merger import T4dataset2DAttributeMerger
 
@@ -185,7 +184,6 @@
         logger.info(f"[BEGIN] Merging T4 dataset ({input_base}) into T4 dataset ({output_base})")
         converter.convert()
         logger.info(f"[Done] Merging T4 dataset ({input_base}) into T4 dataset ({output_base})")
->>>>>>> 2965b4a6
 
     else:
         raise NotImplementedError()
