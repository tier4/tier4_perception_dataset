--- conflicted
+++ resolved
@@ -102,17 +102,10 @@
             )
 
     def _load_annotation_jsons(
-<<<<<<< HEAD
-        self, t4_datasets: Optional[list[str]] = None, delimiter: Optional[str] = ""
-    ) -> dict[str, list[dict[str, any]]]:
-        """Load annotations from all JSON files in the input directory and return as a dictionary."""
-        anno_dict = {}
-=======
         self, t4_datasets: Optional[List[str]] = None, delimiter: Optional[str] = None
     ) -> Dict[str, List[dict[str, Any]]]:
         """Load annotations from all JSON files in the input directory and return as a dictionary."""
         anno_dict = defaultdict(list)
->>>>>>> 53e0a3e6
         if t4_datasets is None:
             for file in self._input_anno_files:
                 with open(file) as f:
@@ -128,11 +121,6 @@
                 continue
             with open(file) as f:
                 one_label = json.load(f)
-<<<<<<< HEAD
-                if dataset not in anno_dict.keys():
-                    anno_dict[dataset] = []
-=======
->>>>>>> 53e0a3e6
                 anno_dict[dataset].extend(one_label)
         return anno_dict
 
