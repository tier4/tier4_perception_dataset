--- conflicted
+++ resolved
@@ -5,10 +5,7 @@
 import os.path as osp
 import shutil
 import sys
-<<<<<<< HEAD
 import time
-=======
->>>>>>> a0740697
 from typing import Dict, List, Optional, Tuple, Union
 import warnings
 
@@ -823,18 +820,10 @@
                 [int(cv2.IMWRITE_JPEG_QUALITY), 95],
             )
         elif isinstance(image_arr, CompressedImage):
-<<<<<<< HEAD
-            if camera_info is None:
-                # save compressed image as is
-                with open(
-                    osp.join(self._output_scene_dir, sample_data_record.filename), "xb"
-                ) as fw:
-=======
             output_image_path: str = osp.join(self._output_scene_dir, sample_data_record.filename)
             if camera_info is None or not self._undistort_image:
                 # save compressed image as is
                 with open(output_image_path, "xb") as fw:
->>>>>>> a0740697
                     fw.write(image_arr.data)
             else:
                 # load image and undistort
@@ -846,15 +835,7 @@
                     None,
                     camera_info.p.reshape(3, 4)[:3],
                 )
-<<<<<<< HEAD
-                cv2.imwrite(
-                    osp.join(self._output_scene_dir, sample_data_record.filename),
-                    image,
-                    [cv2.IMWRITE_JPEG_QUALITY, 100],
-                )
-=======
                 cv2.imwrite(output_image_path, image)
->>>>>>> a0740697
 
         return sample_data_token
 
@@ -953,25 +934,11 @@
                 info = self._bag_reader.camera_info.get(cam_info_topic)
                 if info is None:
                     raise ValueError(f"Camera info not found for {cam_info_topic}")
-<<<<<<< HEAD
-                if "image_rect" in topic_name:
-                    # image is considered as already undistorted
-                    camera_intrinsic = np.delete(info.p.reshape(3, 4), 3, 1).tolist()
-                    camera_distortion = info.d.tolist()
-                elif self._undistort_image:
-                    camera_intrinsic = np.delete(info.p.reshape(3, 4), 3, 1).tolist()
-                    camera_distortion = [0.0, 0.0, 0.0, 0.0, 0.0]
-                    camera_info = info
-                else:
-                    camera_intrinsic = info.k.reshape(3, 3).tolist()
-                    camera_distortion = info.d.tolist()
-=======
                 camera_intrinsic, camera_distortion, camera_info = self._parse_camera_info(
                     info,
                     undistort_image=self._undistort_image,
                     is_already_rectified="image_rect" in topic_name,
                 )
->>>>>>> a0740697
 
                 calibrated_sensor_token = self._calibrated_sensor_table.insert_into_table(
                     sensor_token=sensor_token,
