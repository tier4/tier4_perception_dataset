--- conflicted
+++ resolved
@@ -579,7 +579,6 @@
                 for image_msg in self._bag_reader.read_messages(
                     topics=[topic], start_time=start_time_in_time
                 )
-<<<<<<< HEAD
             ]
             lidar_timestamp_list = [
                 misc_utils.nusc_timestamp_to_unix_timestamp(sample_record.timestamp)
@@ -614,17 +613,6 @@
                         rosbag2_utils.compressed_msg_to_numpy(image_msg),
                         rosbag2_utils.stamp_to_unix_timestamp(image_msg.header.stamp),
                         lidar_sample_token,
-=======
-                while (
-                    image_unix_timestamp - prev_frame_unix_timestamp
-                ) > self._camera_latency + self._TIMESTAMP_DIFF:
-                    dummy_image_timestamp = self._insert_dummy_image_frame(
-                        image_msg,
-                        sensor_channel,
-                        generated_frame_index,
-                        image_unix_timestamp,
-                        prev_frame_unix_timestamp,
->>>>>>> 691a176e
                         calibrated_sensor_token,
                         sensor_channel,
                         lidar_frame_index,
@@ -643,7 +631,6 @@
 
         else:  # camera only mode
 
-<<<<<<< HEAD
             def get_move_distance(trans1: Dict[str, float], trans2: Dict[str, float]) -> float:
                 dx: float = trans1["x"] - trans2["x"]
                 dy: float = trans1["y"] - trans2["y"]
@@ -671,14 +658,7 @@
                 )
 
                 is_data_found: bool = False
-=======
-                if generated_frame_index % self._msg_display_interval == 0:
-                    print(
-                        f"frame{generated_frame_index}, stamp = {image_unix_timestamp}, diff cam - lidar = {time_diff_from_lidar:0.3f} sec"
-                    )
-                is_data_found = True
-            else:
->>>>>>> 691a176e
+
                 # camera_only_mode
                 if (frame_index % self._generate_frame_every) == 0:
                     try:
@@ -702,7 +682,6 @@
                         )
                         is_data_found = True
 
-<<<<<<< HEAD
                 if is_data_found:
                     print(f"frame{generated_frame_index}, image stamp: {image_unix_timestamp}")
                     sample_data_token = self._generate_image_data(
@@ -715,22 +694,6 @@
                     sample_data_token_list.append(sample_data_token)
                     generated_frame_index += 1
                 frame_index += 1
-=======
-            if is_data_found:
-                if generated_frame_index % self._msg_display_interval == 0:
-                    print(f"frame{generated_frame_index}, image stamp: {image_unix_timestamp}")
-                sample_data_token = self._generate_image_data(
-                    image_msg,
-                    sample_token,
-                    calibrated_sensor_token,
-                    sensor_channel,
-                    generated_frame_index,
-                )
-                sample_data_token_list.append(sample_data_token)
-                generated_frame_index += 1
-            prev_frame_unix_timestamp = image_unix_timestamp
-            frame_index += 1
->>>>>>> 691a176e
 
         assert len(sample_data_token_list) > 0
 
