--- conflicted
+++ resolved
@@ -785,15 +785,11 @@
             sample_data_token
         )
         if isinstance(image_arr, np.ndarray):
-<<<<<<< HEAD
-            cv2.imwrite(osp.join(self._output_scene_dir, sample_data_record.filename), image_arr, [int(cv2.IMWRITE_JPEG_QUALITY), 95])
-=======
             cv2.imwrite(
                 osp.join(self._output_scene_dir, sample_data_record.filename),
                 image_arr,
                 [int(cv2.IMWRITE_JPEG_QUALITY), 95],
             )
->>>>>>> 1d9d9b05
         elif isinstance(image_arr, CompressedImage):
             with open(osp.join(self._output_scene_dir, sample_data_record.filename), "xb") as fw:
                 fw.write(image_arr.data)
