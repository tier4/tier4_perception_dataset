import enum
import glob
import json
import os
import os.path as osp
import shutil
import sys
from typing import Dict, List
import warnings

import builtin_interfaces.msg
import cv2
import numpy as np
from pyquaternion import Quaternion
from radar_msgs.msg import RadarTracks
from sensor_msgs.msg import CompressedImage, PointCloud2

from perception_dataset.abstract_converter import AbstractConverter
from perception_dataset.constants import (
    EXTENSION_ENUM,
    SENSOR_ENUM,
    SENSOR_MODALITY_ENUM,
    T4_FORMAT_DIRECTORY_NAME,
)
from perception_dataset.rosbag2.converter_params import DataType, Rosbag2ConverterParams
from perception_dataset.rosbag2.rosbag2_reader import Rosbag2Reader
from perception_dataset.t4_dataset.classes.abstract_class import AbstractTable
from perception_dataset.t4_dataset.classes.attribute import AttributeTable
from perception_dataset.t4_dataset.classes.calibrated_sensor import CalibratedSensorTable
from perception_dataset.t4_dataset.classes.category import CategoryTable
from perception_dataset.t4_dataset.classes.ego_pose import EgoPoseRecord, EgoPoseTable
from perception_dataset.t4_dataset.classes.instance import InstanceTable
from perception_dataset.t4_dataset.classes.log import LogTable
from perception_dataset.t4_dataset.classes.map import MapTable
from perception_dataset.t4_dataset.classes.sample import SampleRecord, SampleTable
from perception_dataset.t4_dataset.classes.sample_annotation import SampleAnnotationTable
from perception_dataset.t4_dataset.classes.sample_data import SampleDataRecord, SampleDataTable
from perception_dataset.t4_dataset.classes.scene import SceneRecord, SceneTable
from perception_dataset.t4_dataset.classes.sensor import SensorTable
from perception_dataset.t4_dataset.classes.visibility import VisibilityTable
from perception_dataset.utils.logger import configure_logger
import perception_dataset.utils.misc as misc_utils
import perception_dataset.utils.rosbag2 as rosbag2_utils

logger = configure_logger(modname=__name__)


class SensorMode(enum.Enum):
    DEFAULT = "default"
    NO_LIDAR = "no_lidar"
    NO_SENSOR = "no_sensor"


class Rosbag2ToNonAnnotatedT4Converter(AbstractConverter):
    def __init__(self, params: Rosbag2ConverterParams) -> None:
        super().__init__(params.input_base, params.output_base)

        self._params = params
        self._overwrite_mode = params.overwrite_mode

    def _get_bag_dirs(self):
        ret_bag_files: List[str] = []
        for bag_dir in glob.glob(osp.join(self._input_base, "*")):
            if not osp.isdir(bag_dir):
                continue

            db3_file = osp.join(bag_dir, "metadata.yaml")
            if not osp.exists(db3_file):
                logger.warning(f"{bag_dir} is directory, but metadata.yaml doesn't exist.")
                continue

            ret_bag_files.append(bag_dir)

        return ret_bag_files

    def convert(self):
        bag_dirs: List[str] = self._get_bag_dirs()

        if not self._overwrite_mode:
            dir_exist: bool = False
            for bag_dir in bag_dirs:
                bag_name: str = osp.basename(bag_dir)

                output_dir = osp.join(self._output_base, bag_name)
                if osp.exists(output_dir):
                    logger.error(f"{output_dir} already exists.")
                    dir_exist = True

            if dir_exist:
                raise ValueError("If you want to overwrite files, use --overwrite option.")

        for bag_dir in bag_dirs:
            self._params.input_bag_path = bag_dir
            bag_converter = _Rosbag2ToNonAnnotatedT4Converter(self._params)
            bag_converter.convert()


class _Rosbag2ToNonAnnotatedT4Converter:
    def __init__(self, params: Rosbag2ConverterParams) -> None:
        self._input_bag: str = params.input_bag_path
        self._output_base: str = params.output_base
        self._skip_timestamp: float = params.skip_timestamp
        self._num_load_frames: int = params.num_load_frames
        self._crop_frames_unit: int = params.crop_frames_unit
        self._without_compress: bool = params.without_compress
        self._system_scan_period_sec: float = params.system_scan_period_sec
        self._camera_latency: float = params.camera_latency_sec
        self._start_timestamp: float = params.start_timestamp_sec
        self._data_type: DataType = params.data_type
        self._ignore_no_ego_transform_at_rosbag_beginning: bool = (
            params.ignore_no_ego_transform_at_rosbag_beginning
        )
        self._generate_frame_every: float = params.generate_frame_every
        self._generate_frame_every_meter: float = params.generate_frame_every_meter
        self._scene_description: str = params.scene_description
        self._accept_frame_drop: bool = params.accept_frame_drop

        # frame_id of coordinate transformation
        self._ego_pose_target_frame: str = "map"
        self._ego_pose_source_frame: str = "base_link"
        self._calibrated_sensor_target_frame: str = "base_link"

        # Note: To determine if there is any message dropout, including a delay tolerance of 10Hz.

        self._TIMESTAMP_DIFF = params.timestamp_diff

        self._lidar_sensor: Dict[str, str] = params.lidar_sensor
        self._radar_sensors: List[Dict[str, str]] = params.radar_sensors
        self._camera_sensors: List[Dict[str, str]] = params.camera_sensors
        self._sensor_enums: List = []
        self._set_sensors()

        self._sensor_mode: SensorMode = SensorMode.DEFAULT
        if (
            self._lidar_sensor["topic"] == ""
            and len(self._radar_sensors) == 0
            and len(self._camera_sensors) == 0
        ):
            self._sensor_mode = SensorMode.NO_SENSOR
        elif self._lidar_sensor["topic"] == "":
            self._sensor_mode = SensorMode.NO_LIDAR

        # init directories
        self._bag_name = osp.basename(self._input_bag)
        self._output_scene_dir = osp.join(self._output_base, self._bag_name)
        self._output_anno_dir = osp.join(
            self._output_scene_dir, T4_FORMAT_DIRECTORY_NAME.ANNOTATION.value
        )
        self._output_data_dir = osp.join(
            self._output_scene_dir, T4_FORMAT_DIRECTORY_NAME.DATA.value
        )
        self._msg_display_interval = 10

        shutil.rmtree(self._output_scene_dir, ignore_errors=True)
        self._make_directories()

        self._bag_reader = Rosbag2Reader(self._input_bag)
        self._calc_actual_num_load_frames()

    def _calc_actual_num_load_frames(self):
        topic_names: List[str] = [s["topic"] for s in self._camera_sensors]
        if self._sensor_mode == SensorMode.DEFAULT:
            topic_names.append(self._lidar_sensor["topic"])
            for radar in self._radar_sensors:
                topic_names.append(radar["topic"])
            topic_names.append(self._lidar_sensor["topic"])
        if len(topic_names) == 0:
            return

        num_frames_in_bag = min([self._bag_reader.get_topic_count(t) for t in topic_names])
        freq = 10
        num_frames_to_skip = int(self._skip_timestamp * freq)
        max_num_frames = num_frames_in_bag - num_frames_to_skip - 1
        num_frames_to_crop = 0

        if not (self._num_load_frames > 0 and self._num_load_frames <= max_num_frames):
            self._num_load_frames = max_num_frames
            logger.info(
                f"max. possible number of frames will be loaded based on topic count"
                f" since the value in config is not in (0, num_frames_in_bag - num_frames_to_skip = {max_num_frames}> range."
            )

        num_frames_to_crop = self._num_load_frames % self._crop_frames_unit
        self._num_load_frames -= num_frames_to_crop

        logger.info(
            f"frames in bag: {num_frames_in_bag}, actual number of frames to load: {self._num_load_frames}, "
            f"skipped: {num_frames_to_skip}, cropped: {num_frames_to_crop})"
        )

    def _set_sensors(self):
        sensors: List[Dict[str, str]] = (
            [self._lidar_sensor] + self._radar_sensors + self._camera_sensors
        )
        for sensor in sensors:
            sensor_channel = sensor["channel"]
            if SENSOR_ENUM.has_channel(sensor_channel):
                self._sensor_enums.append(getattr(SENSOR_ENUM, sensor_channel))

    def _make_directories(self):
        os.makedirs(self._output_anno_dir, exist_ok=True)
        os.makedirs(self._output_data_dir, exist_ok=True)

        for sensor_enum in self._sensor_enums:
            os.makedirs(
                osp.join(self._output_data_dir, sensor_enum.value["channel"]), exist_ok=True
            )

    def _init_tables(self):
        # vehicle
        self._log_table = LogTable()
        self._map_table = MapTable()
        self._sensor_table = SensorTable(
            channel_to_modality={
                enum.value["channel"]: enum.value["modality"] for enum in self._sensor_enums
            }
        )
        self._calibrated_sensor_table = CalibratedSensorTable()
        # extraction
        self._scene_table = SceneTable()
        self._sample_table = SampleTable()
        self._sample_data_table = SampleDataTable()
        self._ego_pose_table = EgoPoseTable()
        # annotation (empty file)
        self._instance_table = InstanceTable()
        self._sample_annotation_table = SampleAnnotationTable()
        # taxonomy (empty file)
        self._category_table = CategoryTable(name_to_description={}, default_value="")
        self._attribute_table = AttributeTable(name_to_description={}, default_value="")
        self._visibility_table = VisibilityTable(level_to_description={}, default_value="")

    def convert(self):
        self._convert()
        self._save_tables()
        self._save_config()
        if not self._without_compress:
            self._compress_directory()

    def _save_tables(self):
        for cls_attr in self.__dict__.values():
            if isinstance(cls_attr, AbstractTable):
                print(f"{cls_attr.FILENAME}: #rows {len(cls_attr)}")
                cls_attr.save_json(self._output_anno_dir)

    def _save_config(self):
        config_data = {
            key: getattr(self, key)
            for key in filter(
                lambda o: not o.startswith("__")
                and "sensor_enum" not in o
                and not o.endswith("_table")
                and not o.endswith("_dir")
                and not o.endswith("_base")
                and o != "_input_bag"
                and o != "_bag_reader",
                self.__dict__,
            )
        }
        config_data = {"rosbag2_to_non_annotated_t4_converter": config_data}
        with open(osp.join(self._output_scene_dir, "status.json"), "w") as f:
            json.dump(config_data, f, indent=4, default=lambda o: getattr(o, "__dict__", str(o)))

    def _compress_directory(self):
        shutil.make_archive(
            self._output_scene_dir,
            "zip",
            root_dir=os.path.dirname(self._output_scene_dir),
            base_dir=self._bag_name,
        )
        shutil.make_archive(self._input_bag, "zip", root_dir=self._input_bag)

    def _convert(self) -> None:
        """
        1. init tables
            - log: dummy file
            - map: dummy file
            - sensor: fixed sensor configuration
            - calibrated_sensor: /tf_static
            - scene: dummy file, name = rosbag filename
            - sample: lidar
            - sample_data: lidar + camera x 6
            - ego_pose: /tf
            - others: empty data file
        2. read pointcloud
            - add to sample, sample_data, and ego_pose
            - is_key_frame=True
            - fill in next/prev
        3. Load the images sequentially according to their mounting positions.
            - figure out sample_data and ego_pose
            - is_key_frame=True
            - fill in next/prev
        """
        sensor_channel_to_sample_data_token_list: Dict[str, List[str]] = {}

        self._init_tables()
        scene_token = self._convert_static_data()
        self._convert_sensor_data(sensor_channel_to_sample_data_token_list, scene_token)
        self._set_scene_data()
        self._connect_sample_in_scene()
        self._connect_sample_data_in_scene(sensor_channel_to_sample_data_token_list)
        self._add_scene_description(self._scene_description)

    def _calc_start_timestamp(self) -> float:
        if self._start_timestamp < sys.float_info.epsilon:
            start_timestamp = self._bag_reader.start_timestamp + self._skip_timestamp
            self._start_timestamp = start_timestamp
        else:
            start_timestamp = self._start_timestamp
        return start_timestamp

    def _convert_sensor_data(
        self,
        sensor_channel_to_sample_data_token_list: Dict[str, List[str]],
        scene_token: str,
    ):
        start_timestamp = self._calc_start_timestamp()
        logger.info(f"set start_timestamp to {start_timestamp}")

        if self._sensor_mode == SensorMode.DEFAULT:
            lidar_sensor_channel = self._lidar_sensor["channel"]
            sensor_channel_to_sample_data_token_list[
                lidar_sensor_channel
            ] = self._convert_pointcloud(
                start_timestamp=start_timestamp,
                sensor_channel=lidar_sensor_channel,
                topic=self._lidar_sensor["topic"],
                scene_token=scene_token,
            )

            for radar_sensor in self._radar_sensors:
                radar_sensor_channel = radar_sensor["channel"]
                sensor_channel_to_sample_data_token_list[
                    radar_sensor_channel
                ] = self._convert_radar_tracks(
                    start_timestamp=start_timestamp,
                    sensor_channel=radar_sensor_channel,
                    topic=radar_sensor["topic"],
                    scene_token=scene_token,
                )

            # Note: Align the loading order of the cameras with the shutter sequence.
            # Note: The timing of lidar scan initiation and the first camera data acquisition is the same, but the camera has a delay due to data transfer and edge processing on the timestamp.
            first_sample_data_record: SampleDataRecord = self._sample_data_table.to_records()[0]

        if self._sensor_mode == SensorMode.NO_LIDAR or self._sensor_mode == SensorMode.NO_SENSOR:
            # temporaly use start_timestamp instead of recorded timestamp for non synced data
            camera_start_timestamp = start_timestamp
        else:
            camera_start_timestamp = (
                misc_utils.nusc_timestamp_to_unix_timestamp(first_sample_data_record.timestamp)
                + self._camera_latency
            )

        for camera_sensor in self._camera_sensors:
            sensor_channel = camera_sensor["channel"]
            sensor_channel_to_sample_data_token_list[sensor_channel] = self._convert_image(
                start_timestamp=camera_start_timestamp,
                sensor_channel=camera_sensor["channel"],
                topic=camera_sensor["topic"],
                scene_token=scene_token,
            )

            first_sample_data_token: str = sensor_channel_to_sample_data_token_list[
                sensor_channel
            ][0]
            first_sample_data_record: SampleDataRecord = (
                self._sample_data_table.select_record_from_token(first_sample_data_token)
            )
            camera_start_timestamp = misc_utils.nusc_timestamp_to_unix_timestamp(
                first_sample_data_record.timestamp
            )

    def _convert_static_data(self):
        # Log, Map
        log_token = self._log_table.insert_into_table(
            logfile="",
            vehicle="",
            data_captured="",
            location="",
        )
        self._map_table.insert_into_table(log_tokens=[log_token], category="", filename="")

        # Scene
        scene_token = self._scene_table.insert_into_table(
            name=self._bag_name,
            description="",
            log_token=log_token,
        )

        return scene_token

    def _convert_pointcloud(
        self,
        start_timestamp: float,
        sensor_channel: str,
        topic: str,
        scene_token: str,
    ) -> List[str]:
        sample_data_token_list: List[str] = []

        prev_frame_unix_timestamp: float = 0.0
        frame_index: int = 0

        start_time_in_time = rosbag2_utils.unix_timestamp_to_stamp(start_timestamp)
        calibrated_sensor_token = self._generate_calibrated_sensor(
            sensor_channel, start_time_in_time, topic
        )

        # Calculate the maximum number of points
        max_num_points = 0
        for pointcloud_msg in self._bag_reader.read_messages(
            topics=[topic],
            start_time=start_time_in_time,
        ):
            points_arr = rosbag2_utils.pointcloud_msg_to_numpy(pointcloud_msg)
            max_num_points = max(max_num_points, len(points_arr))

        # Main iteration
        for pointcloud_msg in self._bag_reader.read_messages(
            topics=[topic],
            start_time=start_time_in_time,
        ):
            pointcloud_msg: PointCloud2

            try:
                ego_pose_token = self._generate_ego_pose(pointcloud_msg.header.stamp)
            except Exception as e:
                if self._ignore_no_ego_transform_at_rosbag_beginning:
                    warnings.warn(
                        f"Skipping frame with header stamp: {pointcloud_msg.header.stamp}"
                    )
                    continue
                else:
                    raise e

            if frame_index >= self._num_load_frames:
                break

            unix_timestamp = rosbag2_utils.stamp_to_unix_timestamp(pointcloud_msg.header.stamp)
            if frame_index > 0:
                time_diff = unix_timestamp - prev_frame_unix_timestamp
                if frame_index % self._msg_display_interval == 0:
                    print(
                        f"frame_index:{frame_index}: {unix_timestamp}, unix_timestamp - prev_frame_unix_timestamp: {time_diff}"
                    )
                # Note: LiDAR Message drops are not accepted unless accept_frame_drop is True.
                if not self._accept_frame_drop and (
                    time_diff > self._TIMESTAMP_DIFF or unix_timestamp < prev_frame_unix_timestamp
                ):
                    raise ValueError(
                        f"PointCloud message is dropped [{frame_index}]: cur={unix_timestamp} prev={prev_frame_unix_timestamp}"
                    )

            points_arr = rosbag2_utils.pointcloud_msg_to_numpy(pointcloud_msg)
            if len(points_arr) < max_num_points * 0.5:
                warnings.warn(
                    f"PointCloud message is relatively lower than the maximum size. "
                    f"May be encountering a LiDAR message drop. Skip frame_index: {frame_index}, stamp: {unix_timestamp}, # points: {len(points_arr)}"
                )
                continue

            nusc_timestamp = rosbag2_utils.stamp_to_nusc_timestamp(pointcloud_msg.header.stamp)
            sample_token = self._sample_table.insert_into_table(
                timestamp=nusc_timestamp, scene_token=scene_token
            )

            fileformat = EXTENSION_ENUM.PCDBIN.value[1:]
            filename = misc_utils.get_sample_data_filename(sensor_channel, frame_index, fileformat)
            sample_data_token = self._sample_data_table.insert_into_table(
                sample_token=sample_token,
                ego_pose_token=ego_pose_token,
                calibrated_sensor_token=calibrated_sensor_token,
                filename=filename,
                fileformat=fileformat,
                timestamp=nusc_timestamp,
                is_key_frame=True,
            )
            sample_data_record: SampleDataRecord = (
                self._sample_data_table.select_record_from_token(sample_data_token)
            )

            # TODO(yukke42): Save data in the PCD file format, which allows flexible field configuration.
            points_arr = rosbag2_utils.pointcloud_msg_to_numpy(pointcloud_msg)
            if len(points_arr) == 0:
                warnings.warn(
                    f"PointCloud message is empty [{frame_index}]: cur={unix_timestamp} prev={prev_frame_unix_timestamp}"
                )

            points_arr.tofile(osp.join(self._output_scene_dir, sample_data_record.filename))

            sample_data_token_list.append(sample_data_token)
            prev_frame_unix_timestamp = unix_timestamp
            frame_index += 1

        return sample_data_token_list

    def _convert_radar_tracks(
        self,
        start_timestamp: float,
        sensor_channel: str,
        topic: str,
        scene_token: str,
    ) -> List[str]:
        sample_data_token_list: List[str] = []

        prev_frame_unix_timestamp: float = 0.0
        frame_index: int = 0

        start_time_in_time = rosbag2_utils.unix_timestamp_to_stamp(start_timestamp)
        calibrated_sensor_token = self._generate_calibrated_sensor(
            sensor_channel, start_time_in_time, topic
        )
        for radar_tracks_msg in self._bag_reader.read_messages(
            topics=[topic], start_time=start_time_in_time
        ):
            radar_tracks_msg: RadarTracks
            try:
                ego_pose_token = self._generate_ego_pose(radar_tracks_msg.header.stamp)
            except Exception as e:
                if self._ignore_no_ego_transform_at_rosbag_beginning:
                    warnings.warn(
                        f"Skipping frame with header stamp: {radar_tracks_msg.header.stamp}"
                    )
                    continue
                else:
                    raise e

            if frame_index >= self._num_load_frames:
                break

            unix_timestamp = rosbag2_utils.stamp_to_unix_timestamp(radar_tracks_msg.header.stamp)
            if frame_index > 0:
                # NOTE: Message drops are not tolerated.
                print(
                    f"frame_index: {frame_index}, unix_timestamp - prev_frame_unix_timestamp: {unix_timestamp - prev_frame_unix_timestamp}"
                )
                if (
                    unix_timestamp - prev_frame_unix_timestamp
                ) > self._TIMESTAMP_DIFF or unix_timestamp < prev_frame_unix_timestamp:
                    raise ValueError(
                        f"{topic} message is dropped [{frame_index}]: cur={unix_timestamp} prev={prev_frame_unix_timestamp}"
                    )

            nusc_timestamp = rosbag2_utils.stamp_to_nusc_timestamp(radar_tracks_msg.header.stamp)
            sample_token = self._sample_table.insert_into_table(
                timestamp=nusc_timestamp, scene_token=scene_token
            )

            # TODO(ktro2828): add support of PCD format
            fileformat = EXTENSION_ENUM.JSON.value[1:]
            filename = misc_utils.get_sample_data_filename(sensor_channel, frame_index, fileformat)
            sample_data_token = self._sample_data_table.insert_into_table(
                sample_token=sample_token,
                ego_pose_token=ego_pose_token,
                calibrated_sensor_token=calibrated_sensor_token,
                filename=filename,
                fileformat=fileformat,
                timestamp=nusc_timestamp,
                is_key_frame=False,
            )
            sample_data_record: SampleDataRecord = (
                self._sample_data_table.select_record_from_token(sample_data_token)
            )

            # TODO(ktro2828): Add support of PCD format.
            radar_tracks = rosbag2_utils.radar_tracks_msg_to_list(radar_tracks_msg)
            with open(osp.join(self._output_scene_dir, sample_data_record.filename), "w") as f:
                json.dump(radar_tracks, f, ensure_ascii=False, indent=4)

            sample_data_token_list.append(sample_data_token)
            prev_frame_unix_timestamp = unix_timestamp
            frame_index += 1

        return sample_data_token_list

    def _convert_image(
        self,
        start_timestamp: float,
        sensor_channel: str,
        topic: str,
        scene_token: str,
    ):
        """convert image topic to raw image data"""
        sample_data_token_list: List[str] = []
        sample_records: List[SampleRecord] = self._sample_table.to_records()

        # Get calibrated sensor token
        start_time_in_time = rosbag2_utils.unix_timestamp_to_stamp(start_timestamp)
        calibrated_sensor_token = self._generate_calibrated_sensor(
            sensor_channel, start_time_in_time, topic
        )

        if self._sensor_mode != SensorMode.NO_LIDAR:  # w/ LiDAR mode
            image_timestamp_list = [
                rosbag2_utils.stamp_to_unix_timestamp(image_msg.header.stamp)
                for image_msg in self._bag_reader.read_messages(
                    topics=[topic], start_time=start_time_in_time
                )
            ]
            lidar_timestamp_list = [
                misc_utils.nusc_timestamp_to_unix_timestamp(sample_record.timestamp)
                for sample_record in sample_records
            ]
            synced_frame_info_list = misc_utils.get_lidar_camera_synced_frame_info(
                image_timestamp_list,
                lidar_timestamp_list,
                self._camera_latency,
                self._accept_frame_drop,
                self._system_scan_period_sec,
                self._num_load_frames,
                self._msg_display_interval,
            )

            # Get image shape
            temp_image_msg = next(self._bag_reader.read_messages(topics=[topic]))
            image_shape = rosbag2_utils.compressed_msg_to_numpy(temp_image_msg).shape

            # Save image
            sample_data_token_list: List[str] = []
            image_index_counter = -1
            image_generator = self._bag_reader.read_messages(
                topics=[topic], start_time=start_time_in_time
            )
            for image_index, lidar_frame_index, dummy_image_timestamp in synced_frame_info_list:
<<<<<<< HEAD
                if image_index is None:  # Image dropped
                    sample_data_token = self._generate_image_data(
                        np.zeros(shape=image_shape, dtype=np.uint8),  # dummy image
                        dummy_image_timestamp,
                        lidar_sample_token,
                        calibrated_sensor_token,
                        sensor_channel,
                        lidar_frame_index,
                        output_blank_image=True,
                        is_key_frame=False,
                    )
                    sample_data_token_list.append(sample_data_token)
                elif lidar_frame_index is None:  # LiDAR dropped
                    warnings.warn(f"LiDAR message dropped at image_index: {image_index}")
                else:  # Both messages available
                    lidar_sample_token: str = sample_records[lidar_frame_index].token

=======
                lidar_sample_token: str = sample_records[lidar_frame_index].token
                if dummy_image_timestamp is None:
>>>>>>> 14d3e317
                    image_msg = None
                    while image_index_counter < image_index:
                        image_msg = next(image_generator)
                        image_index_counter += 1

                    sample_data_token = self._generate_image_data(
                        rosbag2_utils.compressed_msg_to_numpy(image_msg),
                        rosbag2_utils.stamp_to_unix_timestamp(image_msg.header.stamp),
                        lidar_sample_token,
                        calibrated_sensor_token,
                        sensor_channel,
                        lidar_frame_index,
                    )
                    sample_data_token_list.append(sample_data_token)
        else:  # camera only mode

            def get_move_distance(trans1: Dict[str, float], trans2: Dict[str, float]) -> float:
                dx: float = trans1["x"] - trans2["x"]
                dy: float = trans1["y"] - trans2["y"]
                dz: float = trans1["z"] - trans2["z"]
                return (dx * dx + dy * dy + dz * dz) ** 0.5

            frame_index: int = 0
            generated_frame_index: int = 0

            last_translation: Dict[str, float] = {"x": 0.0, "y": 0.0, "z": 0.0}
            for image_msg in self._bag_reader.read_messages(
                topics=[topic],
                start_time=start_time_in_time,
            ):
                image_msg: CompressedImage
                if generated_frame_index >= self._num_load_frames:
                    break

                image_unix_timestamp = rosbag2_utils.stamp_to_unix_timestamp(
                    image_msg.header.stamp
                )

                is_data_found: bool = False

                # camera_only_mode
                if (frame_index % self._generate_frame_every) == 0:
                    try:
                        ego_pose_token = self._generate_ego_pose(image_msg.header.stamp)
                    except Exception as e:
                        print(e)
                        continue
                    ego_pose: EgoPoseRecord = self._ego_pose_table.select_record_from_token(
                        ego_pose_token
                    )
                    translation: Dict[str, float] = ego_pose.translation
                    distance = get_move_distance(translation, last_translation)
                    if distance >= self._generate_frame_every_meter:
                        last_translation = translation

                        nusc_timestamp = rosbag2_utils.stamp_to_nusc_timestamp(
                            image_msg.header.stamp
                        )
                        sample_token: str = self._sample_table.insert_into_table(
                            timestamp=nusc_timestamp, scene_token=scene_token
                        )
                        is_data_found = True

                if is_data_found:
                    print(f"frame{generated_frame_index}, image stamp: {image_unix_timestamp}")
                    sample_data_token = self._generate_image_data(
                        rosbag2_utils.compressed_msg_to_numpy(image_msg),
                        image_unix_timestamp,
                        sample_token,
                        calibrated_sensor_token,
                        sensor_channel,
                        generated_frame_index,
                    )
                    sample_data_token_list.append(sample_data_token)
                    generated_frame_index += 1
                frame_index += 1

        assert len(sample_data_token_list) > 0

        return sample_data_token_list

    def _generate_image_data(
        self,
        image_arr: np.ndarray,
        image_unix_timestamp: float,
        sample_token: str,
        calibrated_sensor_token: str,
        sensor_channel: str,
        frame_index: int,
        output_blank_image: bool = False,
        is_key_frame: bool = True,
    ):
        ego_pose_token = self._generate_ego_pose(
            rosbag2_utils.unix_timestamp_to_stamp(image_unix_timestamp)
        )

        fileformat = EXTENSION_ENUM.JPG.value[1:]  # Note: png for all images
        filename = misc_utils.get_sample_data_filename(sensor_channel, frame_index, fileformat)
        sample_data_token = self._sample_data_table.insert_into_table(
            sample_token=sample_token,
            ego_pose_token=ego_pose_token,
            calibrated_sensor_token=calibrated_sensor_token,
            filename=filename,
            fileformat=fileformat,
            timestamp=misc_utils.unix_timestamp_to_nusc_timestamp(image_unix_timestamp),
            is_key_frame=is_key_frame,
            height=image_arr.shape[0],
            width=image_arr.shape[1],
            is_valid=is_key_frame and (not output_blank_image),
        )

        sample_data_record: SampleDataRecord = self._sample_data_table.select_record_from_token(
            sample_data_token
        )
        cv2.imwrite(osp.join(self._output_scene_dir, sample_data_record.filename), image_arr)

        return sample_data_token

    def _generate_ego_pose(self, stamp: builtin_interfaces.msg.Time) -> str:
        transform_stamped = self._bag_reader.get_transform_stamped(
            target_frame=self._ego_pose_target_frame,
            source_frame=self._ego_pose_source_frame,
            stamp=stamp,
        )

        ego_pose_token = self._ego_pose_table.insert_into_table(
            translation={
                "x": transform_stamped.transform.translation.x,
                "y": transform_stamped.transform.translation.y,
                "z": transform_stamped.transform.translation.z,
            },
            rotation={
                "w": transform_stamped.transform.rotation.w,
                "x": transform_stamped.transform.rotation.x,
                "y": transform_stamped.transform.rotation.y,
                "z": transform_stamped.transform.rotation.z,
            },
            timestamp=rosbag2_utils.stamp_to_nusc_timestamp(transform_stamped.header.stamp),
        )

        return ego_pose_token

    def _generate_calibrated_sensor(
        self, sensor_channel: str, start_timestamp: builtin_interfaces.msg.Time, topic_name=""
    ) -> str:
        calibrated_sensor_token = str()
        for sensor_enum in self._sensor_enums:
            channel = sensor_enum.value["channel"]
            modality = sensor_enum.value["modality"]

            if channel != sensor_channel:
                continue

            sensor_token = self._sensor_table.insert_into_table(
                channel=channel,
                modality=modality,
            )

            translation = {"x": 0.0, "y": 0.0, "z": 0.0}
            rotation = {"w": 1.0, "x": 0.0, "y": 0.0, "z": 0.0}
            frame_id = self._bag_reader.sensor_topic_to_frame_id.get(topic_name)
            print(
                f"generate_calib_sensor, start_timestamp:{start_timestamp}, topic name:{topic_name}, frame id:{frame_id}"
            )
            if frame_id is not None:
                transform_stamped = self._bag_reader.get_transform_stamped(
                    target_frame=self._calibrated_sensor_target_frame,
                    source_frame=frame_id,
                    stamp=start_timestamp,
                )
                translation = {
                    "x": transform_stamped.transform.translation.x,
                    "y": transform_stamped.transform.translation.y,
                    "z": transform_stamped.transform.translation.z,
                }
                rotation = {
                    "w": transform_stamped.transform.rotation.w,
                    "x": transform_stamped.transform.rotation.x,
                    "y": transform_stamped.transform.rotation.y,
                    "z": transform_stamped.transform.rotation.z,
                }

            if modality in (SENSOR_MODALITY_ENUM.LIDAR.value, SENSOR_MODALITY_ENUM.RADAR.value):
                calibrated_sensor_token = self._calibrated_sensor_table.insert_into_table(
                    sensor_token=sensor_token,
                    translation=translation,
                    rotation=rotation,
                    camera_intrinsic=[],
                    camera_distortion=[],
                )
            elif modality == SENSOR_MODALITY_ENUM.CAMERA.value:
                if self._data_type.value == "synthetic":
                    # fix of the orientation of camera view
                    rotation = Quaternion(
                        rotation["w"], rotation["x"], rotation["y"], rotation["z"]
                    )
                    axes_fix_rotation = Quaternion(0.5, -0.5, 0.5, -0.5)
                    rotation = rotation * axes_fix_rotation

                    rotation = {
                        "w": rotation.w,
                        "x": rotation.x,
                        "y": rotation.y,
                        "z": rotation.z,
                    }

                topic_name_splitted = topic_name.split("/")
                cam_info_topic = "/".join(topic_name_splitted[:4]) + "/camera_info"
                info = self._bag_reader.camera_info.get(cam_info_topic)
                if info is None:
                    continue
                camera_intrinsic = np.delete(info.p.reshape(3, 4), 3, 1).tolist()
                camera_distortion = info.d.tolist()

                calibrated_sensor_token = self._calibrated_sensor_table.insert_into_table(
                    sensor_token=sensor_token,
                    translation=translation,
                    rotation=rotation,
                    camera_intrinsic=camera_intrinsic,
                    camera_distortion=camera_distortion,
                )
            else:
                raise ValueError(f"Unexpected sensor modality: {modality}")

        return calibrated_sensor_token

    def _set_scene_data(self):
        scene_records: List[SceneRecord] = self._scene_table.to_records()
        assert len(scene_records) == 1, "#scene_records must be 1."

        sample_token_list: List[str] = [rec.token for rec in self._sample_table.to_records()]
        scene_record: SceneRecord = scene_records[0]

        scene_record.nbr_samples = len(sample_token_list)
        scene_record.first_sample_token = sample_token_list[0]
        scene_record.last_sample_token = sample_token_list[-1]

    def _add_scene_description(self, text: str):
        scene_records: List[SceneRecord] = self._scene_table.to_records()
        if scene_records[0].description != "":
            scene_records[0].description += ", "
        scene_records[0].description += f"{text}"

    def _connect_sample_in_scene(self):
        """add prev/next of Sample"""
        sample_token_list: List[str] = [rec.token for rec in self._sample_table.to_records()]

        for token_i in range(1, len(sample_token_list)):
            prev_token: str = sample_token_list[token_i - 1]
            cur_token: str = sample_token_list[token_i]

            prev_rec: SampleRecord = self._sample_table.select_record_from_token(prev_token)
            prev_rec.next = cur_token
            self._sample_table.set_record_to_table(prev_rec)

            cur_rec: SampleRecord = self._sample_table.select_record_from_token(cur_token)
            cur_rec.prev = prev_token
            self._sample_table.set_record_to_table(cur_rec)

    def _connect_sample_data_in_scene(
        self, sensor_channel_to_sample_data_token_list: Dict[str, List[str]]
    ):
        """add prev/next of SampleData"""
        for sample_data_token_list in sensor_channel_to_sample_data_token_list.values():
            for token_i in range(1, len(sample_data_token_list)):
                prev_token: str = sample_data_token_list[token_i - 1]
                cur_token: str = sample_data_token_list[token_i]

                prev_rec: SampleRecord = self._sample_data_table.select_record_from_token(
                    prev_token
                )
                prev_rec.next = cur_token
                self._sample_data_table.set_record_to_table(prev_rec)

                cur_rec: SampleRecord = self._sample_data_table.select_record_from_token(cur_token)
                cur_rec.prev = prev_token
                self._sample_data_table.set_record_to_table(cur_rec)<|MERGE_RESOLUTION|>--- conflicted
+++ resolved
@@ -622,7 +622,7 @@
                 topics=[topic], start_time=start_time_in_time
             )
             for image_index, lidar_frame_index, dummy_image_timestamp in synced_frame_info_list:
-<<<<<<< HEAD
+                lidar_sample_token: str = sample_records[lidar_frame_index].token
                 if image_index is None:  # Image dropped
                     sample_data_token = self._generate_image_data(
                         np.zeros(shape=image_shape, dtype=np.uint8),  # dummy image
@@ -638,12 +638,6 @@
                 elif lidar_frame_index is None:  # LiDAR dropped
                     warnings.warn(f"LiDAR message dropped at image_index: {image_index}")
                 else:  # Both messages available
-                    lidar_sample_token: str = sample_records[lidar_frame_index].token
-
-=======
-                lidar_sample_token: str = sample_records[lidar_frame_index].token
-                if dummy_image_timestamp is None:
->>>>>>> 14d3e317
                     image_msg = None
                     while image_index_counter < image_index:
                         image_msg = next(image_generator)
