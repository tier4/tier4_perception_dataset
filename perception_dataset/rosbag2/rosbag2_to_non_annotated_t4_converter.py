import enum
import glob
import json
import os
import os.path as osp
import shutil
import sys
import time
from typing import Dict, List, Optional, Tuple, Union
import warnings

try:
    from autoware_sensing_msgs.msg import ConcatenatedPointCloudInfo

    IMPORTED_CONCATENATED_POINT_CLOUD_INFO = True
except ImportError:
    warnings.warn("ConcatenatedPointCloudInfo is not installed. Some functions will not work.")

    IMPORTED_CONCATENATED_POINT_CLOUD_INFO = False

    class ConcatenatedPointCloudInfo:
        pass


import builtin_interfaces.msg
import cv2
import numpy as np
from pyquaternion import Quaternion
from radar_msgs.msg import RadarTracks
from sensor_msgs.msg import CameraInfo, CompressedImage, PointCloud2

from perception_dataset.abstract_converter import AbstractConverter
from perception_dataset.constants import (
    EXTENSION_ENUM,
    SENSOR_ENUM,
    SENSOR_MODALITY_ENUM,
    T4_FORMAT_DIRECTORY_NAME,
)
from perception_dataset.rosbag2.converter_params import DataType, Rosbag2ConverterParams
from perception_dataset.rosbag2.rosbag2_reader import Rosbag2Reader
from perception_dataset.t4_dataset.classes.abstract_class import AbstractTable
from perception_dataset.t4_dataset.classes.attribute import AttributeTable
from perception_dataset.t4_dataset.classes.calibrated_sensor import CalibratedSensorTable
from perception_dataset.t4_dataset.classes.category import CategoryTable
from perception_dataset.t4_dataset.classes.ego_pose import EgoPoseRecord, EgoPoseTable
from perception_dataset.t4_dataset.classes.instance import InstanceTable
from perception_dataset.t4_dataset.classes.log import LogTable
from perception_dataset.t4_dataset.classes.map import MapTable
from perception_dataset.t4_dataset.classes.sample import SampleRecord, SampleTable
from perception_dataset.t4_dataset.classes.sample_annotation import SampleAnnotationTable
from perception_dataset.t4_dataset.classes.sample_data import SampleDataRecord, SampleDataTable
from perception_dataset.t4_dataset.classes.scene import SceneRecord, SceneTable
from perception_dataset.t4_dataset.classes.sensor import SensorTable
from perception_dataset.t4_dataset.classes.vehicle_state import VehicleStateTable
from perception_dataset.t4_dataset.classes.visibility import VisibilityTable
from perception_dataset.utils.logger import configure_logger
import perception_dataset.utils.misc as misc_utils
import perception_dataset.utils.rosbag2 as rosbag2_utils

logger = configure_logger(modname=__name__)


class SensorMode(enum.Enum):
    DEFAULT = "default"
    NO_LIDAR = "no_lidar"
    NO_SENSOR = "no_sensor"


class Rosbag2ToNonAnnotatedT4Converter(AbstractConverter):
    def __init__(self, params: Rosbag2ConverterParams) -> None:
        super().__init__(params.input_base, params.output_base)

        self._params = params
        self._overwrite_mode = params.overwrite_mode

    def _get_bag_dirs(self):
        ret_bag_files: List[str] = []
        for bag_dir in glob.glob(osp.join(self._input_base, "*")):
            if not osp.isdir(bag_dir):
                continue

            db3_file = osp.join(bag_dir, "metadata.yaml")
            if not osp.exists(db3_file):
                logger.warning(f"{bag_dir} is directory, but metadata.yaml doesn't exist.")
                continue

            ret_bag_files.append(bag_dir)

        return ret_bag_files

    def convert(self):
        bag_dirs: List[str] = self._get_bag_dirs()

        if not self._overwrite_mode:
            dir_exist: bool = False
            for bag_dir in bag_dirs[:]:  # copy to avoid modifying list while iterating
                bag_name: str = osp.basename(bag_dir)

                output_dir = osp.join(self._output_base, bag_name)
                if osp.exists(output_dir):
                    logger.warning(f"{output_dir} already exists.")
                    dir_exist = True
                    bag_dirs.remove(bag_dir)
            if dir_exist and len(bag_dirs) == 0:
                logger.warning(f"{output_dir} already exists.")
                raise ValueError("If you want to overwrite files, use --overwrite option.")

        for bag_dir in sorted(bag_dirs):
            logger.info(f"Start converting {bag_dir} to T4 format.")
            self._params.input_bag_path = bag_dir
            try:
                bag_converter = _Rosbag2ToNonAnnotatedT4Converter(self._params)
                bag_converter.convert()
            except Exception as e:
                logger.error(f"Error occurred during conversion: {e}")
                if self._params.raise_exception:
                    raise e
                continue
            logger.info(f"Conversion of {bag_dir} is completed")
            print(
                "--------------------------------------------------------------------------------------------------------------------------"
            )


class _Rosbag2ToNonAnnotatedT4Converter:
    def __init__(self, params: Rosbag2ConverterParams) -> None:
        self._input_bag: str = params.input_bag_path
        self._output_base: str = params.output_base
        self._skip_timestamp: float = params.skip_timestamp
        self._num_load_frames: int = params.num_load_frames
        self._crop_frames_unit: int = params.crop_frames_unit
        self._without_compress: bool = params.without_compress
        self._system_scan_period_sec: float = min(
            params.system_scan_period_sec, params.camera_scan_period_sec
        )
        self._lidar_scan_period_sec: float = params.system_scan_period_sec
        self._camera_scan_period_sec: float = params.camera_scan_period_sec
        if self._lidar_scan_period_sec == self._camera_scan_period_sec:
            self._camera_lidar_sync_mode: bool = True
        else:
            self._camera_lidar_sync_mode: bool = False
        self._max_camera_jitter_sec: float = params.max_camera_jitter_sec
        self._lidar_latency: float = params.lidar_latency_sec
        self._lidar_points_ratio_threshold: float = params.lidar_points_ratio_threshold
        self._start_timestamp: float = params.start_timestamp_sec
        self._end_timestamp: float = sys.float_info.max
        self._data_type: DataType = params.data_type
        self._ignore_no_ego_transform_at_rosbag_beginning: bool = (
            params.ignore_no_ego_transform_at_rosbag_beginning
        )
        self._generate_frame_every: float = params.generate_frame_every
        self._generate_frame_every_meter: float = params.generate_frame_every_meter
        self._scene_description: str = params.scene_description
        self._accept_frame_drop: bool = params.accept_frame_drop
        self._undistort_image: bool = params.undistort_image

        # frame_id of coordinate transformation
        self._ego_pose_target_frame: str = params.world_frame_id
        self._ego_pose_source_frame: str = "base_link"
        self._calibrated_sensor_target_frame: str = "base_link"

        # Note: To determine if there is any message dropout, including a delay tolerance of 10Hz.
        # Note: The delay tolerance is set to 1.5 times the system scan period.
        self._timestamp_diff = params.system_scan_period_sec * 1.5

        self._lidar_sensor: Dict[str, str] = params.lidar_sensor
        self._radar_sensors: List[Dict[str, str]] = params.radar_sensors
        self._camera_sensors: List[Dict[str, str]] = params.camera_sensors
        self._sensor_enums: List = []
        self._set_sensors()

        self._sensor_mode: SensorMode = SensorMode.DEFAULT
        if (
            self._lidar_sensor["topic"] == ""
            and len(self._radar_sensors) == 0
            and len(self._camera_sensors) == 0
        ):
            self._sensor_mode = SensorMode.NO_SENSOR
        elif self._lidar_sensor["topic"] == "":
            self._sensor_mode = SensorMode.NO_LIDAR

        # init directories
        self._bag_name = osp.basename(self._input_bag)
        self._output_scene_dir = osp.join(self._output_base, self._bag_name)
        self._output_anno_dir = osp.join(
            self._output_scene_dir, T4_FORMAT_DIRECTORY_NAME.ANNOTATION.value
        )
        self._output_data_dir = osp.join(
            self._output_scene_dir, T4_FORMAT_DIRECTORY_NAME.DATA.value
        )
        self._msg_display_interval = 100

        # for lidar info topic
        self._lidar_info_topic: str = self._lidar_sensor.get("lidar_info_topic", None)
        self._lidar_info_channel: str = self._lidar_sensor.get("lidar_info_channel", None)
        self._lidar_sources_mapping: Dict[str, str] = self._lidar_sensor.get(
            "lidar_sources_mapping", {}
        )

        if self._lidar_info_topic:
            assert IMPORTED_CONCATENATED_POINT_CLOUD_INFO, (
                "ConcatenatedPointCloudInfo is not properly imported. "
                "Please install a version of autoware_sensing_msgs with ConcatenatedPointCloudInfo to use lidar_info_topic functionality."
            )
            assert (
                self._lidar_info_channel is not None
            ), "When lidar_info_topic is specified, lidar_info_channel field must be configured under lidar_sensor."
            assert (
                "accept_no_info" in self._lidar_sensor
            ), "When lidar_info_topic is specified, accept_no_info field must be configured under lidar_sensor."
            assert (
                "lidar_sources_mapping" in self._lidar_sensor
            ), "When lidar_info_topic is specified, lidar_sources_mapping field must be configured under lidar_sensor."
            self._accept_no_info: bool = self._lidar_sensor.get("accept_no_info")
            self._lidar_info_messages: Dict[float, ConcatenatedPointCloudInfo] = {}

        shutil.rmtree(self._output_scene_dir, ignore_errors=True)
        self._make_directories()
        self._get_file_index = self._make_file_index_func()

        # NOTE: even if `with_world_frame_conversion=True`, `/tf` topic is not needed and
        # it is retrieved from INS messages.
        with_world_frame_conversion = self._ego_pose_target_frame != self._ego_pose_source_frame
        is_tf_needed = with_world_frame_conversion and not params.with_ins
        is_tf_static_needed = len(self._radar_sensors) > 0 or len(self._camera_sensors) > 0
        self._bag_reader = Rosbag2Reader(self._input_bag, is_tf_needed, is_tf_static_needed)
        self._calc_actual_num_load_frames()

        # for Co-MLOps
        self._with_ins = params.with_ins
        self._with_vehicle_status = params.with_vehicle_status

        if self._with_ins:
            from perception_dataset.ros2.oxts_msgs.ins_handler import INSHandler

            self._ins_handler = INSHandler(params.input_bag_path)
        else:
            self._ins_handler = None

        if self._with_vehicle_status:
            from perception_dataset.ros2.vehicle_msgs.vehicle_status_handler import (
                VehicleStatusHandler,
            )

            self._vehicle_status_handler = VehicleStatusHandler(params.input_bag_path)
        else:
            self._vehicle_status_handler = None

    def _calc_actual_num_load_frames(self):
        # calculate minimum number of available frames in the rosbag
        if self._camera_lidar_sync_mode:
            topic_names: List[str] = [s["topic"] for s in self._camera_sensors]
            if self._sensor_mode == SensorMode.DEFAULT:
                topic_names.append(self._lidar_sensor["topic"])
                for radar in self._radar_sensors:
                    # assuming that the radar frequency is the same as the LiDAR frequency
                    topic_names.append(radar["topic"])
                topic_names.append(self._lidar_sensor["topic"])
            if len(topic_names) == 0:
                self._num_load_lidar_frames = self._num_load_frames
                return

            num_frames_in_bag = min([self._bag_reader.get_topic_count(t) for t in topic_names])
            for topic in topic_names:
                count = self._bag_reader.get_topic_count(topic)
                if count == 0:
                    raise KeyError(f"In {self._input_bag}, {topic} message is not found.")
            freq = 10
            num_frames_to_skip = int(self._skip_timestamp * freq)
            max_num_frames = num_frames_in_bag - num_frames_to_skip - 1
            num_frames_to_crop = 0

            if not (self._num_load_frames > 0 and self._num_load_frames <= max_num_frames):
                self._num_load_frames = max_num_frames
                logger.info(
                    f"max. possible number of frames will be loaded based on topic count"
                    f" since the value in config is not in (0, num_frames_in_bag - num_frames_to_skip = {max_num_frames}> range."
                )

            num_frames_to_crop = self._num_load_frames % self._crop_frames_unit
            self._num_load_frames -= num_frames_to_crop
            self._num_load_lidar_frames = self._num_load_cam_frames = self._num_load_frames

            logger.info(
                f"frames in bag: {num_frames_in_bag}, actual number of frames to load: {self._num_load_frames}, "
                f"skipped: {num_frames_to_skip}, cropped: {num_frames_to_crop})"
            )
        else:
            # calculate number of frames of LiDAR and camera separately
            cam_topic_names: List[str] = [s["topic"] for s in self._camera_sensors]
            lidar_topic_names: List[str] = []
            if self._sensor_mode == SensorMode.DEFAULT:
                lidar_topic_names.append(self._lidar_sensor["topic"])
                for radar in self._radar_sensors:
                    lidar_topic_names.append(radar["topic"])
            if len(lidar_topic_names + cam_topic_names) == 0:
                self._num_load_lidar_frames = self._num_load_frames
                return

            num_cam_frames_in_bag = min(
                [self._bag_reader.get_topic_count(t) for t in cam_topic_names]
            )
            num_lidar_frames_in_bag = min(
                [self._bag_reader.get_topic_count(t) for t in lidar_topic_names]
            )
            for topic in lidar_topic_names + cam_topic_names:
                count = self._bag_reader.get_topic_count(topic)
                if count == 0:
                    raise KeyError(f"In {self._input_bag}, {topic} message is not found.")
            cam_freq = 1 / self._camera_scan_period_sec
            lidar_freq = 1 / self._lidar_scan_period_sec
            num_cam_frames_to_skip = int(self._skip_timestamp * cam_freq)
            num_lidar_frames_to_skip = int(self._skip_timestamp * lidar_freq)
            max_num_cam_frames = num_cam_frames_in_bag - num_cam_frames_to_skip - 1
            max_num_lidar_frames = num_lidar_frames_in_bag - num_lidar_frames_to_skip - 1

            if self._num_load_frames <= 0 or self._num_load_frames > max_num_lidar_frames:
                self._num_load_lidar_frames = max_num_lidar_frames
                self._num_load_cam_frames = max_num_cam_frames
                logger.info(
                    f"max. possible number of frames will be loaded based on topic count"
                    f" since the value in config is not in (0, num_frames_in_bag - num_frames_to_skip = {max_num_lidar_frames}> range."
                )
            else:
                self._num_load_lidar_frames = self._num_load_frames
                self._num_load_cam_frames = int(self._num_load_frames * cam_freq / lidar_freq)

            # Set self._num_load_frames to None to indicate it is no longer needed.
            self._num_load_frames = None

            num_frames_to_crop = self._num_load_lidar_frames % self._crop_frames_unit
            self._num_load_lidar_frames -= num_frames_to_crop

            logger.info(
                f"lidar frames in bag: {num_lidar_frames_in_bag}, actual number of frames to load: {self._num_load_lidar_frames}, "
                f"skipped: {num_lidar_frames_to_skip + 1}, cropped: {num_frames_to_crop})."
                f"camera frames in bag: {num_cam_frames_in_bag}, actual number of frames to load: {self._num_load_cam_frames}, "
                f"skipped: {num_cam_frames_to_skip + 1})."
            )

    def _set_sensors(self):
        sensors: List[Dict[str, str]] = (
            [self._lidar_sensor] + self._radar_sensors + self._camera_sensors
        )
        for sensor in sensors:
            sensor_channel = sensor["channel"]
            if SENSOR_ENUM.has_channel(sensor_channel):
                self._sensor_enums.append(getattr(SENSOR_ENUM, sensor_channel))

    def _make_directories(self):
        os.makedirs(self._output_anno_dir, exist_ok=True)
        os.makedirs(self._output_data_dir, exist_ok=True)

        for sensor_enum in self._sensor_enums:
            os.makedirs(
                osp.join(self._output_data_dir, sensor_enum.value["channel"]),
                exist_ok=True,
            )

        # Create lidar_info directory if lidar_info_topic is specified
        if self._lidar_info_topic:
            os.makedirs(
                osp.join(self._output_data_dir, self._lidar_info_channel),
                exist_ok=True,
            )

    def _init_tables(self):
        # vehicle
        self._log_table = LogTable()
        self._map_table = MapTable()
        self._sensor_table = SensorTable(
            channel_to_modality={
                enum.value["channel"]: enum.value["modality"] for enum in self._sensor_enums
            }
        )
        self._calibrated_sensor_table = CalibratedSensorTable()
        # extraction
        self._scene_table = SceneTable()
        self._sample_table = SampleTable()
        self._sample_data_table = SampleDataTable()
        self._ego_pose_table = EgoPoseTable()
        # annotation (empty file)
        self._instance_table = InstanceTable()
        self._sample_annotation_table = SampleAnnotationTable()
        # taxonomy (empty file)
        self._category_table = CategoryTable(name_to_description={}, default_value="")
        self._attribute_table = AttributeTable(name_to_description={}, default_value="")
        self._visibility_table = VisibilityTable(level_to_description={}, default_value="")

        # additional (used in Co-MLops)
        self._vehicle_state_table = VehicleStateTable()

    def convert(self):
        self._convert()

        self._save_tables()
        self._save_config()
        if not self._without_compress:
            self._compress_directory()

    def _save_tables(self):
        print(
            "--------------------------------------------------------------------------------------------------------------------------"
        )
        for cls_attr in self.__dict__.values():
            if isinstance(cls_attr, AbstractTable):
                print(f"{cls_attr.FILENAME}: #rows {len(cls_attr)}")
                cls_attr.save_json(self._output_anno_dir)
        print(
            "--------------------------------------------------------------------------------------------------------------------------"
        )

    def _save_config(self):
        config_data = {
            key: getattr(self, key)
            for key in filter(
                lambda o: not o.startswith("__")
                and "sensor_enum" not in o
                and not o.endswith("_table")
                and not o.endswith("_dir")
                and not o.endswith("_base")
                and o != "_input_bag"
                and o != "_bag_reader",
                self.__dict__,
            )
        }
        config_data = {"rosbag2_to_non_annotated_t4_converter": config_data}
        with open(osp.join(self._output_scene_dir, "status.json"), "w") as f:
            json.dump(
                config_data,
                f,
                indent=4,
                default=lambda o: getattr(o, "__dict__", str(o)),
            )

    def _compress_directory(self):
        shutil.make_archive(
            self._output_scene_dir,
            "zip",
            root_dir=os.path.dirname(self._output_scene_dir),
            base_dir=self._bag_name,
        )
        shutil.make_archive(self._input_bag, "zip", root_dir=self._input_bag)

    def _convert(self) -> None:
        """
        1. init tables
            - log: dummy file
            - map: dummy file
            - sensor: fixed sensor configuration
            - calibrated_sensor: /tf_static
            - scene: dummy file, name = rosbag filename
            - sample: lidar
            - sample_data: lidar + camera x 6
            - ego_pose: /tf
            - others: empty data file
        2. read pointcloud
            - add to sample, sample_data, and ego_pose
            - is_key_frame=True
            - fill in next/prev
        3. Load the images sequentially according to their mounting positions.
            - figure out sample_data and ego_pose
            - is_key_frame=True
            - fill in next/prev
        """
        start = time.time()
        sensor_channel_to_sample_data_token_list: Dict[str, List[str]] = {}

        self._init_tables()
        scene_token = self._convert_static_data()
        self._convert_sensor_data(sensor_channel_to_sample_data_token_list, scene_token)
        self._set_scene_data()
        self._connect_sample_in_scene()
        self._connect_sample_data_in_scene(sensor_channel_to_sample_data_token_list)
        self._add_scene_description(self._scene_description)
        print(f"Total elapsed time: {time.time() - start:.2f} sec")

        if self._with_vehicle_status:
            self._convert_vehicle_state()

    def _calc_start_timestamp(self) -> float:
        if self._start_timestamp < sys.float_info.epsilon:
            start_timestamp = self._bag_reader.start_timestamp + self._skip_timestamp
            self._start_timestamp = start_timestamp
        else:
            start_timestamp = self._start_timestamp
        return start_timestamp

    def _convert_sensor_data(
        self,
        sensor_channel_to_sample_data_token_list: Dict[str, List[str]],
        scene_token: str,
    ):
        start_timestamp = self._calc_start_timestamp()
        logger.info(f"set start_timestamp to {start_timestamp}")

        if self._sensor_mode == SensorMode.DEFAULT:
            start = time.time()
            lidar_sensor_channel = self._lidar_sensor["channel"]
            sensor_channel_to_sample_data_token_list[lidar_sensor_channel] = (
                self._convert_pointcloud(
                    start_timestamp=start_timestamp,
                    sensor_channel=lidar_sensor_channel,
                    topic=self._lidar_sensor["topic"],
                    scene_token=scene_token,
                )
            )
            print(f"LiDAR conversion. total elapsed time: {time.time() - start:.2f} sec\n")
            for radar_sensor in self._radar_sensors:
                radar_sensor_channel = radar_sensor["channel"]
                sensor_channel_to_sample_data_token_list[radar_sensor_channel] = (
                    self._convert_radar_tracks(
                        start_timestamp=start_timestamp,
                        sensor_channel=radar_sensor_channel,
                        topic=radar_sensor["topic"],
                        scene_token=scene_token,
                    )
                )

            # Note: Align the loading order of the cameras with the shutter sequence.
            # Note: The timing of lidar scan initiation and the first camera data acquisition is the same, but the camera has a delay due to data transfer and edge processing on the timestamp.
            first_sample_data_record: SampleDataRecord = self._sample_data_table.to_records()[0]

        if self._sensor_mode == SensorMode.NO_LIDAR or self._sensor_mode == SensorMode.NO_SENSOR:
            # temporaly use start_timestamp instead of recorded timestamp for non synced data
            camera_start_timestamp = start_timestamp
        else:
            camera_start_timestamp = misc_utils.nusc_timestamp_to_unix_timestamp(
                first_sample_data_record.timestamp
            )

        for camera_sensor in self._camera_sensors:
            start = time.time()
            sensor_channel = camera_sensor["channel"]
            sensor_channel_to_sample_data_token_list[sensor_channel] = self._convert_image(
                start_timestamp=camera_start_timestamp,
                sensor_channel=camera_sensor["channel"],
                topic=camera_sensor["topic"],
                delay_msec=float(camera_sensor["delay_msec"]),
                scene_token=scene_token,
            )

            print(
                f"camera {camera_sensor['channel']} conversion. total elapsed time: {time.time() - start:.2f} sec\n"
            )

    def _convert_static_data(self):
        # Log, Map
        log_token = self._log_table.insert_into_table(
            logfile="",
            vehicle="",
            data_captured="",
            location="",
        )
        self._map_table.insert_into_table(log_tokens=[log_token], category="", filename="")

        # Scene
        scene_token = self._scene_table.insert_into_table(
            name=self._bag_name,
            description="",
            log_token=log_token,
        )

        return scene_token

    def _convert_pointcloud(
        self,
        start_timestamp: float,
        sensor_channel: str,
        topic: str,
        scene_token: str,
    ) -> List[str]:
        sample_data_token_list: List[str] = []

        prev_frame_unix_timestamp: float = 0.0
        frame_index: int = 0

        start_time_in_time = rosbag2_utils.unix_timestamp_to_stamp(start_timestamp)
        calibrated_sensor_token = self._generate_calibrated_sensor(
            sensor_channel, start_time_in_time, topic
        )

        # Calculate the maximum number of points
        max_num_points = 0
        topic_check_count = 0
        for pointcloud_msg in self._bag_reader.read_messages(
            topics=[topic],
            start_time=start_time_in_time,
        ):
            # Find the maximum number of points in the point cloud in the first 100 messages.
            if hasattr(pointcloud_msg, "width"):
                max_num_points = max(max_num_points, pointcloud_msg.width)
            else:
                max_num_points = 0
            topic_check_count += 1
            if topic_check_count > 100:
                break

        if self._lidar_info_topic and not self._lidar_info_messages:
            for info_msg in self._bag_reader.read_messages(topics=[self._lidar_info_topic]):
                info_timestamp = rosbag2_utils.stamp_to_unix_timestamp(info_msg.header.stamp)
                self._lidar_info_messages[info_timestamp] = info_msg

        # Main iteration
        for pointcloud_msg in self._bag_reader.read_messages(
            topics=[topic],
            start_time=start_time_in_time,
        ):
            pointcloud_msg: PointCloud2

            try:
                ego_pose_token = self._generate_ego_pose(pointcloud_msg.header.stamp)
            except Exception as e:
                if self._ignore_no_ego_transform_at_rosbag_beginning:
                    warnings.warn(
                        f"Skipping frame with header stamp: {pointcloud_msg.header.stamp}"
                    )
                    continue
                else:
                    raise e

            if frame_index >= self._num_load_lidar_frames:
                break

            unix_timestamp = rosbag2_utils.stamp_to_unix_timestamp(pointcloud_msg.header.stamp)
            if frame_index > 0:
                time_diff = unix_timestamp - prev_frame_unix_timestamp
                if frame_index % self._msg_display_interval == 0:
                    print(
                        f"frame_index:{frame_index}: {unix_timestamp}, unix_timestamp - prev_frame_unix_timestamp: {time_diff}"
                    )
                # Note: LiDAR Message drops are not accepted unless accept_frame_drop is True.
                if not self._accept_frame_drop and (
                    time_diff > self._timestamp_diff or unix_timestamp < prev_frame_unix_timestamp
                ):
                    raise ValueError(
                        f"PointCloud message is dropped [{frame_index}]: cur={unix_timestamp} prev={prev_frame_unix_timestamp}"
                    )

            if hasattr(pointcloud_msg, "width"):
                num_points = pointcloud_msg.width
            else:
                num_points = 0
            if num_points < max_num_points * self._lidar_points_ratio_threshold:
                if not self._accept_frame_drop:
                    raise ValueError(
                        f"PointCloud message is relatively lower than the maximum size, which is not acceptable. "
                        f"If you would like to accept, please change accept_frame_drop parameter. "
                        f"frame_index: {frame_index}, stamp: {unix_timestamp}, # points: {num_points}"
                    )
                else:
                    warnings.warn(
                        f"PointCloud message is relatively lower than the maximum size. "
                        f"May be encountering a LiDAR message drop. Skip frame_index: {frame_index}, stamp: {unix_timestamp}, # points: {num_points}"
                    )
                    continue

            # Save corresponding info data if available
            try:
                info_filename, lidar_info_message = self._process_lidar_info(
                    unix_timestamp, frame_index
                )
            except ValueError:
                # Skip frame if no lidar info found and accept_no_info is True
                continue

            fileformat = EXTENSION_ENUM.PCDBIN.value[1:]
            filename = misc_utils.get_sample_data_filename(sensor_channel, frame_index, fileformat)

            nusc_timestamp = rosbag2_utils.stamp_to_nusc_timestamp(pointcloud_msg.header.stamp)
            sample_token = self._sample_table.insert_into_table(
                timestamp=nusc_timestamp, scene_token=scene_token
            )

            sample_data_token = self._sample_data_table.insert_into_table(
                sample_token=sample_token,
                ego_pose_token=ego_pose_token,
                calibrated_sensor_token=calibrated_sensor_token,
                filename=filename,
                fileformat=fileformat,
                timestamp=nusc_timestamp,
                is_key_frame=True,
                info_filename=info_filename,
            )
            sample_data_record: SampleDataRecord = (
                self._sample_data_table.select_record_from_token(sample_data_token)
            )

            # TODO(yukke42): Save data in the PCD file format, which allows flexible field configuration.
            points_arr = rosbag2_utils.pointcloud_msg_to_numpy(pointcloud_msg)
            if len(points_arr) == 0:
                warnings.warn(
                    f"PointCloud message is empty [{frame_index}]: cur={unix_timestamp} prev={prev_frame_unix_timestamp}"
                )

            points_arr.tofile(osp.join(self._output_scene_dir, sample_data_record.filename))
            if self._lidar_info_topic and info_filename:
                self._save_info_as_json(lidar_info_message, info_filename)

            sample_data_token_list.append(sample_data_token)
            prev_frame_unix_timestamp = unix_timestamp
            frame_index += 1

        return sample_data_token_list

    def _process_lidar_info(
        self,
        unix_timestamp: float,
        frame_index: int,
    ) -> Tuple[str, Optional[ConcatenatedPointCloudInfo]]:
        """Process lidar info data if available.

        Args:
            unix_timestamp: The timestamp to look for
            frame_index: The current frame index

        Returns:
            Tuple of (info_filename, lidar_info_message)
        """
        info_filename = ""
        lidar_info_message = None

        if self._lidar_info_topic:
            if unix_timestamp not in self._lidar_info_messages:
                if self._accept_no_info:
                    warnings.warn(
                        f"No lidar_info message found for timestamp {unix_timestamp}. skipping the lidar frame. "
                    )
                    raise ValueError("No lidar info found - skip frame")
                else:
                    raise KeyError(f"No lidar_info message found for timestamp {unix_timestamp}. ")

            # Create filename with same pattern as lidar data but .json extension
            fileformat = EXTENSION_ENUM.JSON.value[1:]
            info_filename = misc_utils.get_sample_data_filename(
                self._lidar_info_channel, frame_index, fileformat
            )
            lidar_info_message = self._lidar_info_messages[unix_timestamp]

        return info_filename, lidar_info_message

    def _save_info_as_json(self, lidar_info_msg: ConcatenatedPointCloudInfo, info_filepath: str):
        """Save lidar_info message as .json file.

        Args:
            lidar_info_msg: The lidar_info message to convert
            info_filepath: File path for the info JSON file
        """
        # Convert lidar_info message to dictionary
        lidar_info_dict = self._convert_lidar_info_msg_to_dict(lidar_info_msg)

        # Save to lidar_info directory
        lidar_info_path = osp.join(self._output_scene_dir, info_filepath)
        with open(lidar_info_path, "w") as f:
            json.dump(lidar_info_dict, f, indent=4)

    def _convert_lidar_info_msg_to_dict(self, msg: ConcatenatedPointCloudInfo):
        """Convert lidar_info message to dictionary."""

        # Create reverse mapping from topic to source_id
        topic_to_source_id = {
            topic: source_id for source_id, topic in self._lidar_sources_mapping.items()
        }

        # Build sources dictionary with source_id as keys
        sources = []
        for src in msg.source_info:
            # Get source_id from topic, fallback to topic if not in mapping
            source_id = topic_to_source_id.get(src.topic, src.topic)
<<<<<<< HEAD
            sources.append({
                "id": source_id,
                "idx_begin": src.idx_begin,
                "length": src.length,
                "stamp": {
                    "sec": src.header.stamp.sec,
                    "nanosec": src.header.stamp.nanosec,
                },
            })
=======
            sources.append(
                {
                    "stamp": {
                        "sec": src.header.stamp.sec,
                        "nanosec": src.header.stamp.nanosec,
                    },
                    "idx_begin": src.idx_begin,
                    "length": src.length,
                    "source_id": source_id,
                }
            )
>>>>>>> 334ea9af

        return {
            "stamp": {
                "sec": msg.header.stamp.sec,
                "nanosec": msg.header.stamp.nanosec,
            },
            "sources": sources,
        }

    def _convert_radar_tracks(
        self,
        start_timestamp: float,
        sensor_channel: str,
        topic: str,
        scene_token: str,
    ) -> List[str]:
        sample_data_token_list: List[str] = []

        prev_frame_unix_timestamp: float = 0.0
        frame_index: int = 0

        start_time_in_time = rosbag2_utils.unix_timestamp_to_stamp(start_timestamp)
        calibrated_sensor_token = self._generate_calibrated_sensor(
            sensor_channel, start_time_in_time, topic
        )
        for radar_tracks_msg in self._bag_reader.read_messages(
            topics=[topic], start_time=start_time_in_time
        ):
            radar_tracks_msg: RadarTracks
            try:
                ego_pose_token = self._generate_ego_pose(radar_tracks_msg.header.stamp)
            except Exception as e:
                if self._ignore_no_ego_transform_at_rosbag_beginning:
                    warnings.warn(
                        f"Skipping frame with header stamp: {radar_tracks_msg.header.stamp}"
                    )
                    continue
                else:
                    raise e

            # TODO(miursh): If the radar frequency is different, need to modify the logic.
            if frame_index >= self._num_load_lidar_frames:
                # assuming that the radar frequency is the same as the LiDAR frequency
                break

            unix_timestamp = rosbag2_utils.stamp_to_unix_timestamp(radar_tracks_msg.header.stamp)
            if frame_index > 0:
                # NOTE: Message drops are not tolerated.
                print(
                    f"frame_index: {frame_index}, unix_timestamp - prev_frame_unix_timestamp: {unix_timestamp - prev_frame_unix_timestamp}"
                )
                if (
                    unix_timestamp - prev_frame_unix_timestamp
                ) > self._timestamp_diff or unix_timestamp < prev_frame_unix_timestamp:
                    raise ValueError(
                        f"{topic} message is dropped [{frame_index}]: cur={unix_timestamp} prev={prev_frame_unix_timestamp}"
                    )

            nusc_timestamp = rosbag2_utils.stamp_to_nusc_timestamp(radar_tracks_msg.header.stamp)
            sample_token = self._sample_table.insert_into_table(
                timestamp=nusc_timestamp, scene_token=scene_token
            )

            # TODO(ktro2828): add support of PCD format
            fileformat = EXTENSION_ENUM.JSON.value[1:]
            filename = misc_utils.get_sample_data_filename(sensor_channel, frame_index, fileformat)
            sample_data_token = self._sample_data_table.insert_into_table(
                sample_token=sample_token,
                ego_pose_token=ego_pose_token,
                calibrated_sensor_token=calibrated_sensor_token,
                filename=filename,
                fileformat=fileformat,
                timestamp=nusc_timestamp,
                is_key_frame=False,
            )
            sample_data_record: SampleDataRecord = (
                self._sample_data_table.select_record_from_token(sample_data_token)
            )

            # TODO(ktro2828): Add support of PCD format.
            radar_tracks = rosbag2_utils.radar_tracks_msg_to_list(radar_tracks_msg)
            with open(osp.join(self._output_scene_dir, sample_data_record.filename), "w") as f:
                json.dump(radar_tracks, f, ensure_ascii=False, indent=4)

            sample_data_token_list.append(sample_data_token)
            prev_frame_unix_timestamp = unix_timestamp
            frame_index += 1

        return sample_data_token_list

    def _convert_image(
        self,
        start_timestamp: float,
        sensor_channel: str,
        topic: str,
        delay_msec: float,
        scene_token: str,
    ):
        """convert image topic to raw image data"""
        sample_data_token_list: List[str] = []
        sample_records: List[SampleRecord] = self._sample_table.to_records()

        # Get calibrated sensor token
        start_timestamp = (
            start_timestamp - 2 * self._lidar_scan_period_sec - self._max_camera_jitter_sec
        )  # assume the camera might be triggered before the LiDAR
        start_time_in_time = rosbag2_utils.unix_timestamp_to_stamp(start_timestamp)
        calibrated_sensor_token, camera_info = self._generate_calibrated_sensor(
            sensor_channel, start_time_in_time, topic
        )

        if self._undistort_image:
            self.undistort_map_x, self.undistort_map_y = cv2.initUndistortRectifyMap(
                camera_info.k.reshape(3, 3),
                np.array(camera_info.d),
                None,
                camera_info.p.reshape(3, 4)[:3],
                (camera_info.width, camera_info.height),
                cv2.CV_32FC1,
            )

        if self._sensor_mode != SensorMode.NO_LIDAR:  # w/ LiDAR mode
            image_timestamp_list = [
                # handle sensor delay here
                rosbag2_utils.stamp_to_unix_timestamp(image_msg.header.stamp) - 1e-3 * delay_msec
                for image_msg in self._bag_reader.read_messages(
                    topics=[topic], start_time=start_time_in_time
                )
            ]
            lidar_timestamp_list = [
                # handle sensor delay here
                misc_utils.nusc_timestamp_to_unix_timestamp(sample_record.timestamp)
                - self._lidar_latency
                for sample_record in sample_records
            ]

            if self._camera_lidar_sync_mode or not self._accept_frame_drop:
                synced_frame_info_list = misc_utils.get_lidar_camera_synced_frame_info(
                    image_timestamp_list=image_timestamp_list,
                    lidar_timestamp_list=lidar_timestamp_list,
                    system_scan_period_sec=self._system_scan_period_sec,
                    max_camera_jitter_sec=self._max_camera_jitter_sec,
                    num_load_frames=self._num_load_lidar_frames,
                    msg_display_interval=self._msg_display_interval,
                )
            else:
                synced_frame_info_list = misc_utils.get_lidar_camera_frame_info_async(
                    image_timestamp_list=image_timestamp_list,
                    lidar_timestamp_list=lidar_timestamp_list,
                    max_camera_jitter=self._max_camera_jitter_sec,
                    camera_scan_period=self._camera_scan_period_sec,
                    num_load_image_frames=self._num_load_cam_frames,
                    num_load_lidar_frames=self._num_load_lidar_frames,
                    msg_display_interval=self._msg_display_interval,
                )

            # Get image shape
            temp_image_msg = next(self._bag_reader.read_messages(topics=[topic]))
            image_shape = rosbag2_utils.compressed_msg_to_numpy(temp_image_msg).shape

            # Save image
            sample_data_token_list: List[str] = []
            image_index_counter = -1
            image_generator = self._bag_reader.read_messages(
                topics=[topic], start_time=start_time_in_time
            )
            for (
                image_index,
                lidar_frame_index,
                dummy_image_timestamp,
            ) in synced_frame_info_list:
                lidar_sample_token: str = (
                    sample_records[lidar_frame_index].token
                    if lidar_frame_index is not None
                    else None
                )
                if image_index is None:  # Image dropped
                    sample_data_token = self._generate_image_data(
                        np.zeros(shape=image_shape, dtype=np.uint8),  # dummy image
                        dummy_image_timestamp,
                        lidar_sample_token,
                        calibrated_sensor_token,
                        sensor_channel,
                        lidar_frame_index,
                        output_blank_image=True,
                        is_key_frame=False,
                    )
                    sample_data_token_list.append(sample_data_token)
                elif lidar_frame_index is None and not self._accept_frame_drop:  # LiDAR dropped
                    warnings.warn(f"LiDAR message dropped at image_index: {image_index}")
                else:  # Both messages available
                    image_msg = None
                    while image_index_counter < image_index:
                        image_msg = next(image_generator)
                        image_index_counter += 1
                    file_index = self._get_file_index(image_index, lidar_frame_index)
                    sample_data_token = self._generate_image_data(
                        image_msg,
                        rosbag2_utils.stamp_to_unix_timestamp(image_msg.header.stamp),
                        lidar_sample_token,
                        calibrated_sensor_token,
                        sensor_channel,
                        file_index,
                        image_shape,
                        camera_info=camera_info,
                    )
                    sample_data_token_list.append(sample_data_token)
        else:  # camera only mode

            def get_move_distance(trans1: Dict[str, float], trans2: Dict[str, float]) -> float:
                dx: float = trans1["x"] - trans2["x"]
                dy: float = trans1["y"] - trans2["y"]
                dz: float = trans1["z"] - trans2["z"]
                return (dx * dx + dy * dy + dz * dz) ** 0.5

            frame_index: int = 0
            generated_frame_index: int = 0

            last_translation: Dict[str, float] = {"x": 0.0, "y": 0.0, "z": 0.0}
            for image_msg in self._bag_reader.read_messages(
                topics=[topic],
                start_time=start_time_in_time,
            ):
                image_msg: CompressedImage
                if generated_frame_index >= self._num_load_cam_frames:
                    break

                image_unix_timestamp = rosbag2_utils.stamp_to_unix_timestamp(
                    image_msg.header.stamp
                )

                is_data_found: bool = False

                # camera_only_mode
                if (frame_index % self._generate_frame_every) == 0:
                    try:
                        ego_pose_token = self._generate_ego_pose(image_msg.header.stamp)
                    except Exception as e:
                        print(e)
                        continue
                    ego_pose: EgoPoseRecord = self._ego_pose_table.select_record_from_token(
                        ego_pose_token
                    )
                    translation: Dict[str, float] = ego_pose.translation
                    distance = get_move_distance(translation, last_translation)
                    if distance >= self._generate_frame_every_meter:
                        last_translation = translation

                        nusc_timestamp = rosbag2_utils.stamp_to_nusc_timestamp(
                            image_msg.header.stamp
                        )
                        sample_token: str = self._sample_table.insert_into_table(
                            timestamp=nusc_timestamp, scene_token=scene_token
                        )
                        is_data_found = True

                if is_data_found:
                    print(f"frame{generated_frame_index}, image stamp: {image_unix_timestamp}")
                    sample_data_token = self._generate_image_data(
                        rosbag2_utils.compressed_msg_to_numpy(image_msg),
                        image_unix_timestamp,
                        sample_token,
                        calibrated_sensor_token,
                        sensor_channel,
                        generated_frame_index,
                    )
                    sample_data_token_list.append(sample_data_token)
                    generated_frame_index += 1
                frame_index += 1

        assert len(sample_data_token_list) > 0

        return sample_data_token_list

    def _make_file_index_func(self):
        last_synced_lidar_index = 0
        suffix = 0

        def _get_file_index(image_index: int, lidar_index: int) -> str:
            nonlocal last_synced_lidar_index, suffix

            if self._camera_lidar_sync_mode:
                return f"{lidar_index:05d}"
            else:
                if lidar_index is not None:
                    last_synced_lidar_index = lidar_index
                    suffix = 0
                    return f"{lidar_index:05d}"
                else:
                    suffix += 1
                    return f"{last_synced_lidar_index:05d}-{suffix:02d}"

        return _get_file_index

    def _convert_vehicle_state(self) -> None:
        msgs = self._vehicle_status_handler.get_actuation_statuses()
        stamps = [msg.header.stamp for msg in msgs]
        for stamp in stamps:
            self._generate_vehicle_state(stamp)

    def _generate_image_data(
        self,
        image_arr: Union[np.ndarray, CompressedImage],
        image_unix_timestamp: float,
        sample_token: Optional[str],
        calibrated_sensor_token: str,
        sensor_channel: str,
        frame_index: Union[int, str],
        image_shape: Tuple[int, int, int] = (0, 0, 0),
        output_blank_image: bool = False,
        is_key_frame: bool = True,
        camera_info: Optional[CameraInfo] = None,
    ):
        ego_pose_token = self._generate_ego_pose(
            rosbag2_utils.unix_timestamp_to_stamp(image_unix_timestamp)
        )

        fileformat = EXTENSION_ENUM.JPG.value[1:]  # Note: png for all images
        filename = misc_utils.get_sample_data_filename(sensor_channel, frame_index, fileformat)
        if hasattr(image_arr, "shape"):
            image_shape = image_arr.shape
        if sample_token is None:
            is_key_frame = False
        sample_data_token = self._sample_data_table.insert_into_table(
            sample_token=sample_token,
            ego_pose_token=ego_pose_token,
            calibrated_sensor_token=calibrated_sensor_token,
            filename=filename,
            fileformat=fileformat,
            timestamp=misc_utils.unix_timestamp_to_nusc_timestamp(image_unix_timestamp),
            is_key_frame=is_key_frame,
            height=image_shape[0],
            width=image_shape[1],
            is_valid=(not output_blank_image),
        )

        sample_data_record: SampleDataRecord = self._sample_data_table.select_record_from_token(
            sample_data_token
        )
        if isinstance(image_arr, np.ndarray):
            cv2.imwrite(
                osp.join(self._output_scene_dir, sample_data_record.filename),
                image_arr,
                [int(cv2.IMWRITE_JPEG_QUALITY), 95],
            )
        elif isinstance(image_arr, CompressedImage):
            output_image_path: str = osp.join(self._output_scene_dir, sample_data_record.filename)
            if camera_info is None or not self._undistort_image:
                # save compressed image as is
                with open(output_image_path, "xb") as fw:
                    fw.write(image_arr.data)
            else:
                # load image and undistort
                image = rosbag2_utils.compressed_msg_to_numpy(image_arr)
                image = cv2.remap(
                    image, self.undistort_map_x, self.undistort_map_y, cv2.INTER_LINEAR
                )
                cv2.imwrite(output_image_path, image)

        return sample_data_token

    def _generate_ego_pose(self, stamp: builtin_interfaces.msg.Time) -> str:
        if self._with_ins:
            ego_state = self._ins_handler.get_ego_state(stamp=stamp)
            geocoordinate = self._ins_handler.lookup_nav_sat_fixes(stamp)

            ego_pose_token = self._ego_pose_table.insert_into_table(
                translation={
                    "x": ego_state.translation.x,
                    "y": ego_state.translation.y,
                    "z": ego_state.translation.z,
                },
                rotation={
                    "w": ego_state.rotation.w,
                    "x": ego_state.rotation.x,
                    "y": ego_state.rotation.y,
                    "z": ego_state.rotation.z,
                },
                timestamp=rosbag2_utils.stamp_to_nusc_timestamp(ego_state.header.stamp),
                twist={
                    "vx": ego_state.twist.linear.x,
                    "vy": ego_state.twist.linear.y,
                    "vz": ego_state.twist.linear.z,
                    "yaw_rate": ego_state.twist.angular.z,
                    "pitch_rate": ego_state.twist.angular.y,
                    "roll_rate": ego_state.twist.angular.x,
                },
                acceleration={
                    "ax": ego_state.accel.x,
                    "ay": ego_state.accel.y,
                    "az": ego_state.accel.z,
                },
                geocoordinate=(
                    {
                        "latitude": geocoordinate.latitude,
                        "longitude": geocoordinate.longitude,
                        "altitude": geocoordinate.altitude,
                    }
                    if geocoordinate is not None
                    else None
                ),
            )
        else:
            transform_stamped = self._bag_reader.get_transform_stamped(
                target_frame=self._ego_pose_target_frame,
                source_frame=self._ego_pose_source_frame,
                stamp=stamp,
            )

            ego_pose_token = self._ego_pose_table.insert_into_table(
                translation={
                    "x": transform_stamped.transform.translation.x,
                    "y": transform_stamped.transform.translation.y,
                    "z": transform_stamped.transform.translation.z,
                },
                rotation={
                    "w": transform_stamped.transform.rotation.w,
                    "x": transform_stamped.transform.rotation.x,
                    "y": transform_stamped.transform.rotation.y,
                    "z": transform_stamped.transform.rotation.z,
                },
                timestamp=rosbag2_utils.stamp_to_nusc_timestamp(transform_stamped.header.stamp),
            )

        return ego_pose_token

    def _generate_vehicle_state(self, stamp: builtin_interfaces.msg.Time) -> str:
        nusc_timestamp = rosbag2_utils.stamp_to_nusc_timestamp(stamp)

        # TODO(ktro2828): Implement operation to insert vehicle state into table
        actuation_msg = self._vehicle_status_handler.get_closest_msg(
            key="actuation_status", stamp=stamp
        )

        # steering tire
        steering_tire_msg = self._vehicle_status_handler.get_closest_msg(
            key="steering_status",
            stamp=stamp,
        )

        # steering wheel
        steering_wheel_msg = self._vehicle_status_handler.get_closest_msg(
            key="steering_wheel_status",
            stamp=stamp,
        )

        # gear -> shift
        gear_msg = self._vehicle_status_handler.get_closest_msg(key="gear_status", stamp=stamp)
        shift_state = self._vehicle_status_handler.gear_to_shift(gear_msg.report)

        # indicators
        turn_indicators_msg = self._vehicle_status_handler.get_closest_msg(
            key="turn_indicators_status", stamp=stamp
        )
        indicators_state = self._vehicle_status_handler.indicator_to_state(
            turn_indicators_msg.report
        )

        # additional info
        # --- speed ---
        velocity_report_msg = self._vehicle_status_handler.get_closest_msg(
            key="velocity_status", stamp=stamp
        )
        speed = np.linalg.norm(
            [
                velocity_report_msg.longitudinal_velocity,
                velocity_report_msg.lateral_velocity,
            ]
        )

        vehicle_state_token = self._vehicle_state_table.insert_into_table(
            timestamp=nusc_timestamp,
            accel_pedal=actuation_msg.status.accel_status,
            brake_pedal=actuation_msg.status.brake_status,
            steer_pedal=actuation_msg.status.steer_status,
            steering_tire_angle=steering_tire_msg.steering_tire_angle,
            steering_wheel_angle=steering_wheel_msg.data,
            shift_state=shift_state,
            indicators=indicators_state,
            additional_info={"speed": speed},
        )

        return vehicle_state_token

    def _generate_calibrated_sensor(
        self,
        sensor_channel: str,
        start_timestamp: builtin_interfaces.msg.Time,
        topic_name="",
    ) -> Union[str, Tuple[str, CameraInfo]]:
        calibrated_sensor_token = str()
        camera_info = None
        for sensor_enum in self._sensor_enums:
            channel = sensor_enum.value["channel"]
            modality = sensor_enum.value["modality"]

            if channel != sensor_channel:
                continue

            sensor_token = self._sensor_table.insert_into_table(
                channel=channel,
                modality=modality,
            )

            translation = {"x": 0.0, "y": 0.0, "z": 0.0}
            rotation = {"w": 1.0, "x": 0.0, "y": 0.0, "z": 0.0}
            frame_id = self._bag_reader.sensor_topic_to_frame_id.get(topic_name)
            print(
                f"generate_calib_sensor, start_timestamp:{start_timestamp}, topic name:{topic_name}, frame id:{frame_id}"
            )
            if frame_id is not None:
                transform_stamped = self._bag_reader.get_transform_stamped(
                    target_frame=self._calibrated_sensor_target_frame,
                    source_frame=frame_id,
                    stamp=start_timestamp,
                )
                translation = {
                    "x": transform_stamped.transform.translation.x,
                    "y": transform_stamped.transform.translation.y,
                    "z": transform_stamped.transform.translation.z,
                }
                rotation = {
                    "w": transform_stamped.transform.rotation.w,
                    "x": transform_stamped.transform.rotation.x,
                    "y": transform_stamped.transform.rotation.y,
                    "z": transform_stamped.transform.rotation.z,
                }

            if modality in (
                SENSOR_MODALITY_ENUM.LIDAR.value,
                SENSOR_MODALITY_ENUM.RADAR.value,
            ):
                calibrated_sensor_token = self._calibrated_sensor_table.insert_into_table(
                    sensor_token=sensor_token,
                    translation=translation,
                    rotation=rotation,
                    camera_intrinsic=[],
                    camera_distortion=[],
                )
                return calibrated_sensor_token
            elif modality == SENSOR_MODALITY_ENUM.CAMERA.value:
                if self._data_type.value == "synthetic":
                    # fix of the orientation of camera view
                    rotation = Quaternion(
                        rotation["w"], rotation["x"], rotation["y"], rotation["z"]
                    )
                    axes_fix_rotation = Quaternion(0.5, -0.5, 0.5, -0.5)
                    rotation = rotation * axes_fix_rotation

                    rotation = {
                        "w": rotation.w,
                        "x": rotation.x,
                        "y": rotation.y,
                        "z": rotation.z,
                    }

                topic_name_splitted = topic_name.split("/")
                cam_info_topic = "/".join(topic_name_splitted[:4]) + "/camera_info"
                info = self._bag_reader.camera_info.get(cam_info_topic)
                if info is None:
                    raise ValueError(f"Camera info not found for {cam_info_topic}")
                camera_intrinsic, camera_distortion, camera_info = self._parse_camera_info(
                    info,
                    undistort_image=self._undistort_image,
                    is_already_rectified="image_rect" in topic_name,
                )

                calibrated_sensor_token = self._calibrated_sensor_table.insert_into_table(
                    sensor_token=sensor_token,
                    translation=translation,
                    rotation=rotation,
                    camera_intrinsic=camera_intrinsic,
                    camera_distortion=camera_distortion,
                )
                return calibrated_sensor_token, camera_info
            else:
                raise ValueError(f"Unexpected sensor modality: {modality}")
        raise ValueError(f"Sensor channel {sensor_channel} not found in the sensor list.")

    def _parse_camera_info(
        self,
        info: CameraInfo,
        undistort_image: bool = False,
        is_already_rectified: bool = False,
    ) -> Tuple[List[float], List[float], CameraInfo]:
        camera_info = None
        if is_already_rectified:
            # image is already undistorted
            camera_intrinsic = np.delete(info.p.reshape(3, 4), 3, 1).tolist()
            camera_distortion = info.d.tolist()
        elif undistort_image:
            camera_intrinsic = np.delete(info.p.reshape(3, 4), 3, 1).tolist()
            camera_distortion = [0.0, 0.0, 0.0, 0.0, 0.0]
            camera_info = info
        else:
            camera_intrinsic = info.k.reshape(3, 3).tolist()
            camera_distortion = info.d.tolist()
        return camera_intrinsic, camera_distortion, camera_info

    def _set_scene_data(self):
        scene_records: List[SceneRecord] = self._scene_table.to_records()
        assert len(scene_records) == 1, "#scene_records must be 1."

        sample_token_list: List[str] = [rec.token for rec in self._sample_table.to_records()]
        scene_record: SceneRecord = scene_records[0]

        scene_record.nbr_samples = len(sample_token_list)
        scene_record.first_sample_token = sample_token_list[0]
        scene_record.last_sample_token = sample_token_list[-1]

    def _add_scene_description(self, text: str):
        scene_records: List[SceneRecord] = self._scene_table.to_records()
        if scene_records[0].description != "":
            scene_records[0].description += ", "
        scene_records[0].description += f"{text}"

    def _connect_sample_in_scene(self):
        """add prev/next of Sample"""
        sample_token_list: List[str] = [rec.token for rec in self._sample_table.to_records()]

        for token_i in range(1, len(sample_token_list)):
            prev_token: str = sample_token_list[token_i - 1]
            cur_token: str = sample_token_list[token_i]

            prev_rec: SampleRecord = self._sample_table.select_record_from_token(prev_token)
            prev_rec.next = cur_token
            self._sample_table.set_record_to_table(prev_rec)

            cur_rec: SampleRecord = self._sample_table.select_record_from_token(cur_token)
            cur_rec.prev = prev_token
            self._sample_table.set_record_to_table(cur_rec)

    def _connect_sample_data_in_scene(
        self, sensor_channel_to_sample_data_token_list: Dict[str, List[str]]
    ):
        """add prev/next of SampleData"""
        for sample_data_token_list in sensor_channel_to_sample_data_token_list.values():
            for token_i in range(1, len(sample_data_token_list)):
                prev_token: str = sample_data_token_list[token_i - 1]
                cur_token: str = sample_data_token_list[token_i]

                prev_rec: SampleRecord = self._sample_data_table.select_record_from_token(
                    prev_token
                )
                prev_rec.next = cur_token
                self._sample_data_table.set_record_to_table(prev_rec)

                cur_rec: SampleRecord = self._sample_data_table.select_record_from_token(cur_token)
                cur_rec.prev = prev_token
                self._sample_data_table.set_record_to_table(cur_rec)
                prev_rec: SampleRecord = self._sample_data_table.select_record_from_token(
                    prev_token
                )
                prev_rec.next = cur_token
                self._sample_data_table.set_record_to_table(prev_rec)

                cur_rec: SampleRecord = self._sample_data_table.select_record_from_token(cur_token)
                cur_rec.prev = prev_token
                self._sample_data_table.set_record_to_table(cur_rec)<|MERGE_RESOLUTION|>--- conflicted
+++ resolved
@@ -767,7 +767,6 @@
         for src in msg.source_info:
             # Get source_id from topic, fallback to topic if not in mapping
             source_id = topic_to_source_id.get(src.topic, src.topic)
-<<<<<<< HEAD
             sources.append({
                 "id": source_id,
                 "idx_begin": src.idx_begin,
@@ -777,19 +776,6 @@
                     "nanosec": src.header.stamp.nanosec,
                 },
             })
-=======
-            sources.append(
-                {
-                    "stamp": {
-                        "sec": src.header.stamp.sec,
-                        "nanosec": src.header.stamp.nanosec,
-                    },
-                    "idx_begin": src.idx_begin,
-                    "length": src.length,
-                    "source_id": source_id,
-                }
-            )
->>>>>>> 334ea9af
 
         return {
             "stamp": {
