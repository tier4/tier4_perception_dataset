--- conflicted
+++ resolved
@@ -27,10 +27,6 @@
         # set the duration long enough for handling merged bag files
         self._tf_buffer = tf2_ros.BufferCore(Duration(seconds=1e9))
         self._set_tf_buffer()
-<<<<<<< HEAD
-        self.sensor_topic_to_frame_id: Dict[str, str] = {}
-        self.camera_info: Dict[str, str] = {}
-=======
 
         self.sensor_topic_to_frame_id: Dict[str, str] = {
             topic: None
@@ -42,7 +38,6 @@
             for topic in self._topic_name_to_topic_type
             if "sensor_msgs/msg/CameraInfo" in self._topic_name_to_topic_type[topic]
         }
->>>>>>> 3e9b40d1
         self._set_camera_info()
 
     def _get_starting_time(self) -> float:
