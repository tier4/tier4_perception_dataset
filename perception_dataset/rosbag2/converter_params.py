--- conflicted
+++ resolved
@@ -22,11 +22,8 @@
     overwrite_mode: bool = False
     without_compress: bool = False
     workers_number: int = 1
-<<<<<<< HEAD
+    with_gt_label: bool = False  # whether to use gt labels
     scene_description: str = ""  # scene description
-=======
-    with_gt_label: bool = False  # whether to use gt labels
->>>>>>> 5eb46d51
 
     # rosbag data type
     data_type: DataType = DataType.REAL  # real or synthetic
