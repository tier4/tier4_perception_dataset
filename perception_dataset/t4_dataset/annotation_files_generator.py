--- conflicted
+++ resolved
@@ -45,14 +45,10 @@
             label_coordinates (str): Coordinate system for the labels. Can be "map" or "lidar".
         """
         self._with_lidarseg = description.get("with_lidarseg", False)
-<<<<<<< HEAD
-        assert label_coordinates in {"map", "lidar"}, "label_coordinates must be either 'map' or 'lidar'"
-=======
         assert label_coordinates in {
             "map",
             "lidar",
         }, "label_coordinates must be either 'map' or 'lidar'"
->>>>>>> acd2adc5
         self._label_coordinates = label_coordinates
         # TODO(yukke42): remove the hard coded attribute description
         self._attribute_table = AttributeTable(
