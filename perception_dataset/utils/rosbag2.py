"""some implementations are from https://github.com/tier4/ros2bag_extensions/blob/main/ros2bag_extensions/ros2bag_extensions/verb/__init__.py"""

import os.path as osp
from pathlib import Path
from typing import Any, Dict, List, Optional, Tuple
import uuid

import builtin_interfaces.msg
import cv2
from nptyping import NDArray
import numpy as np
from radar_msgs.msg import RadarTrack, RadarTracks
from rclpy.time import Time
from rosbag2_py import (
    ConverterOptions,
    Reindexer,
    SequentialReader,
    SequentialWriter,
    StorageOptions,
)
from sensor_msgs.msg import CompressedImage, PointCloud2, PointField
import yaml

from perception_dataset.utils.misc import unix_timestamp_to_nusc_timestamp


def get_options(
    bag_dir: str,
    storage_options: Optional[StorageOptions] = None,
    converter_options: Optional[ConverterOptions] = None,
) -> Tuple[StorageOptions, ConverterOptions]:
    storage_options = storage_options if storage_options else get_default_storage_options(bag_dir)
    converter_options = converter_options if converter_options else get_default_converter_options()
    return storage_options, converter_options


def create_reader(
    bag_dir: str,
    storage_options: Optional[StorageOptions] = None,
    converter_options: Optional[ConverterOptions] = None,
) -> SequentialReader:
    storage_options, converter_options = get_options(bag_dir, storage_options, converter_options)
    reader = SequentialReader()
    reader.open(storage_options, converter_options)

    return reader


def create_writer(bag_dir: str) -> SequentialWriter:
    storage_options = StorageOptions(uri=bag_dir, storage_id="sqlite3")
    converter_options = ConverterOptions(
        input_serialization_format="cdr", output_serialization_format="cdr"
    )
    writer = SequentialWriter()
    writer.open(storage_options, converter_options)

    return writer


def reindex(bag_dir: str):
    storage_options = get_default_storage_options(bag_dir)
    Reindexer().reindex(storage_options)


def get_topic_type_dict(bag_dir: str) -> Dict[str, str]:
    reader = create_reader(bag_dir)

    topic_name_to_topic_type: Dict[str, str] = {}
    for topic in reader.get_all_topics_and_types():
        topic_name_to_topic_type[topic.name] = topic.type

    return topic_name_to_topic_type


def get_topic_count(bag_dir: str) -> Dict[str, int]:
    with open(osp.join(bag_dir, "metadata.yaml")) as f:
        bagfile_metadata = yaml.safe_load(f)["rosbag2_bagfile_information"]
    topic_name_to_topic_count: Dict[str, int] = {}
    for topic in bagfile_metadata["topics_with_message_count"]:
        topic_name_to_topic_count[topic["topic_metadata"]["name"]] = topic["message_count"]
    return topic_name_to_topic_count


def get_default_converter_options() -> ConverterOptions:
    return ConverterOptions(
        input_serialization_format="cdr",
        output_serialization_format="cdr",
    )


def infer_storage_id(bag_dir: str, storage_ids={".db3": "sqlite3", ".mcap": "mcap"}) -> str:
    bag_dir_path = Path(bag_dir)
    data_file = next(p for p in bag_dir_path.glob("*") if p.suffix in storage_ids)
    if data_file.suffix not in storage_ids:
        raise ValueError(f"Unsupported storage id: {data_file.suffix}")
    return storage_ids[data_file.suffix]


def get_default_storage_options(bag_dir: str) -> StorageOptions:
    storage_id = infer_storage_id(bag_dir)
    return StorageOptions(uri=bag_dir, storage_id=storage_id)


def point_cloud2_to_array(msg):
    """
    Convert a sensor_msgs/PointCloud2 message to a NumPy array. The fields
    in the PointCloud2 message are mapped to the fields in the NumPy array
    as follows:
    * x, y, z -> X, Y, Z
    * intensity -> I
    * other fields are ignored
    """
    # Get the index of the "intensity" fields in the PointCloud2 message
    field_names = [field.name for field in msg.fields]

    if "intensity" in field_names:
        intensity_idx = field_names.index("intensity")
        intensity_flag = True
        intensity_offset = msg.fields[intensity_idx].offset
        intensity_datatype = msg.fields[intensity_idx].datatype
    else:
        intensity_flag = False

    # Convert the PointCloud2 message to a NumPy array
    pc_data = np.frombuffer(msg.data, dtype=np.uint8).reshape(-1, msg.point_step)
    xyz = pc_data[:, 0:12].view(dtype=np.float32).reshape(-1, 3)
    if intensity_flag:
<<<<<<< HEAD
        if intensity_datatype == PointField.UINT8:
            intensity = pc_data[:, intensity_offset : intensity_offset + 1].view(dtype=np.uint8)
        elif intensity_datatype == PointField.UINT16:
=======
        if intensity_datatype == PointField.UINT16:
>>>>>>> f81e94d3
            intensity = pc_data[:, intensity_offset : intensity_offset + 2].view(dtype=np.uint16)
        elif intensity_datatype == PointField.FLOAT32:
            intensity = pc_data[:, intensity_offset : intensity_offset + 4].view(dtype=np.float32)
        else:
            raise ValueError(f"Unsupported intensity datatype: {intensity_datatype}")

    # return the arrays in a dictionary
    if intensity_flag:
        return {"xyz": xyz, "intensity": intensity}
    else:
        return {"xyz": xyz}

<<<<<<< HEAD
=======

>>>>>>> f81e94d3
def pointcloud_msg_to_numpy(pointcloud_msg: PointCloud2) -> NDArray:
    """Convert ROS PointCloud2 message to numpy array using ros2-numpy."""
    NUM_DIMENSIONS = 5

    if not isinstance(pointcloud_msg, PointCloud2):
        return np.zeros((0, NUM_DIMENSIONS), dtype=np.float32)

    # Convert the PointCloud2 message to a numpy structured array
    points = point_cloud2_to_array(pointcloud_msg)

    # Extract the x, y, z coordinates and additional fields if available
    xyz = points["xyz"]
    if "intensity" in points.keys():
        intensity = points["intensity"]
        points_arr = np.hstack((xyz, intensity))
    else:
        points_arr = xyz

    # Ensure the resulting array has exactly NUM_DIMENSIONS columns
    if points_arr.shape[1] > NUM_DIMENSIONS:
        points_arr = points_arr[:, :NUM_DIMENSIONS]
    elif points_arr.shape[1] < NUM_DIMENSIONS:
        padding = np.full(
            (points_arr.shape[0], NUM_DIMENSIONS - points_arr.shape[1]), -1, dtype=np.float32
        )
        points_arr = np.hstack((points_arr, padding))

    return points_arr


def radar_tracks_msg_to_list(radar_tracks_msg: RadarTracks) -> List[Dict[str, Any]]:
    """Convert `RadarTracks` into list.
    Each element of list is dict as shown below.

    translation (Tuple[float, float, float]): x, y, z coordinates of the centroid of the object.
    velocity (Tuple[float, float, float]): The velocity of the object in each spatial dimension.
    acceleration (Tuple[float, float, float]): The acceleration of the object in each spatial dimension.
    size (Tuple[float, float, float]): The object size in the sensor frame.
    uuid (str): A unique ID of the object generated by the radar.
    classification (int): Object classification. NO_CLASSIFICATION=0, STATIC=1, DYNAMIC=2.
    """
    radar_tracks: List[Dict[str, Any]] = []
    for track in radar_tracks_msg.tracks:
        track: RadarTrack
        translation: Tuple[float, float, float] = (
            track.position.x,
            track.position.y,
            track.position.z,
        )
        velocity: Tuple[float, float, float] = (
            track.velocity.x,
            track.velocity.y,
            track.velocity.z,
        )
        acceleration: Tuple[float, float, float] = (
            track.acceleration.x,
            track.acceleration.y,
            track.acceleration.z,
        )
        size: Tuple[float, float, float] = (track.size.x, track.size.y, track.size.z)
        obj_uuid: str = str(uuid.UUID(bytes=track.uuid.uuid.tobytes()))

        radar_tracks.append(
            {
                "translation": translation,
                "velocity": velocity,
                "acceleration": acceleration,
                "size": size,
                "uuid": obj_uuid,
                "classification": track.classification,
            }
        )
    return radar_tracks


def compressed_msg_to_numpy(compressed_image_msg: CompressedImage) -> NDArray:
    if hasattr(compressed_image_msg, "_encoding"):
        try:
            np_arr = np.frombuffer(compressed_image_msg.data, np.uint8)
            image = np.reshape(
                np_arr, (compressed_image_msg.height, compressed_image_msg.width, 3)
            )
        except Exception as e:
            print(e)
            return None
    else:
        image_buf = np.ndarray(
            shape=(1, len(compressed_image_msg.data)),
            dtype=np.uint8,
            buffer=compressed_image_msg.data,
        )
        image = cv2.imdecode(image_buf, cv2.IMREAD_ANYCOLOR)
    return image


def stamp_to_unix_timestamp(stamp: builtin_interfaces.msg.Time) -> float:
    return stamp.sec + stamp.nanosec * 1e-9


def unix_timestamp_to_stamp(timestamp: float) -> builtin_interfaces.msg.Time:
    sec_int = int(timestamp)
    nano_sec_int = (timestamp - sec_int) * 1e9
    return Time(seconds=sec_int, nanoseconds=nano_sec_int).to_msg()


def stamp_to_nusc_timestamp(stamp: builtin_interfaces.msg.Time) -> int:
    return unix_timestamp_to_nusc_timestamp(stamp_to_unix_timestamp(stamp))<|MERGE_RESOLUTION|>--- conflicted
+++ resolved
@@ -125,13 +125,9 @@
     pc_data = np.frombuffer(msg.data, dtype=np.uint8).reshape(-1, msg.point_step)
     xyz = pc_data[:, 0:12].view(dtype=np.float32).reshape(-1, 3)
     if intensity_flag:
-<<<<<<< HEAD
         if intensity_datatype == PointField.UINT8:
             intensity = pc_data[:, intensity_offset : intensity_offset + 1].view(dtype=np.uint8)
         elif intensity_datatype == PointField.UINT16:
-=======
-        if intensity_datatype == PointField.UINT16:
->>>>>>> f81e94d3
             intensity = pc_data[:, intensity_offset : intensity_offset + 2].view(dtype=np.uint16)
         elif intensity_datatype == PointField.FLOAT32:
             intensity = pc_data[:, intensity_offset : intensity_offset + 4].view(dtype=np.float32)
@@ -144,10 +140,7 @@
     else:
         return {"xyz": xyz}
 
-<<<<<<< HEAD
-=======
-
->>>>>>> f81e94d3
+
 def pointcloud_msg_to_numpy(pointcloud_msg: PointCloud2) -> NDArray:
     """Convert ROS PointCloud2 message to numpy array using ros2-numpy."""
     NUM_DIMENSIONS = 5
